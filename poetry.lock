[[package]]
name = "certifi"
version = "2025.8.3"
description = "Python package for providing Mozilla's CA Bundle."
optional = false
python-versions = ">=3.7"
files = [
    {file = "certifi-2025.8.3-py3-none-any.whl", hash = "sha256:f6c12493cfb1b06ba2ff328595af9350c65d6644968e5d3a2ffd78699af217a5"},
    {file = "certifi-2025.8.3.tar.gz", hash = "sha256:e564105f78ded564e3ae7c923924435e1daa7463faeab5bb932bc53ffae63407"},
]

[[package]]
name = "charset-normalizer"
version = "3.4.3"
description = "The Real First Universal Charset Detector. Open, modern and actively maintained alternative to Chardet."
optional = false
python-versions = ">=3.7"
files = [
    {file = "charset_normalizer-3.4.3-cp310-cp310-macosx_10_9_universal2.whl", hash = "sha256:fb7f67a1bfa6e40b438170ebdc8158b78dc465a5a67b6dde178a46987b244a72"},
    {file = "charset_normalizer-3.4.3-cp310-cp310-manylinux2014_aarch64.manylinux_2_17_aarch64.manylinux_2_28_aarch64.whl", hash = "sha256:cc9370a2da1ac13f0153780040f465839e6cccb4a1e44810124b4e22483c93fe"},
    {file = "charset_normalizer-3.4.3-cp310-cp310-manylinux2014_ppc64le.manylinux_2_17_ppc64le.manylinux_2_28_ppc64le.whl", hash = "sha256:07a0eae9e2787b586e129fdcbe1af6997f8d0e5abaa0bc98c0e20e124d67e601"},
    {file = "charset_normalizer-3.4.3-cp310-cp310-manylinux2014_s390x.manylinux_2_17_s390x.manylinux_2_28_s390x.whl", hash = "sha256:74d77e25adda8581ffc1c720f1c81ca082921329452eba58b16233ab1842141c"},
    {file = "charset_normalizer-3.4.3-cp310-cp310-manylinux2014_x86_64.manylinux_2_17_x86_64.manylinux_2_28_x86_64.whl", hash = "sha256:d0e909868420b7049dafd3a31d45125b31143eec59235311fc4c57ea26a4acd2"},
    {file = "charset_normalizer-3.4.3-cp310-cp310-musllinux_1_2_aarch64.whl", hash = "sha256:c6f162aabe9a91a309510d74eeb6507fab5fff92337a15acbe77753d88d9dcf0"},
    {file = "charset_normalizer-3.4.3-cp310-cp310-musllinux_1_2_ppc64le.whl", hash = "sha256:4ca4c094de7771a98d7fbd67d9e5dbf1eb73efa4f744a730437d8a3a5cf994f0"},
    {file = "charset_normalizer-3.4.3-cp310-cp310-musllinux_1_2_s390x.whl", hash = "sha256:02425242e96bcf29a49711b0ca9f37e451da7c70562bc10e8ed992a5a7a25cc0"},
    {file = "charset_normalizer-3.4.3-cp310-cp310-musllinux_1_2_x86_64.whl", hash = "sha256:78deba4d8f9590fe4dae384aeff04082510a709957e968753ff3c48399f6f92a"},
    {file = "charset_normalizer-3.4.3-cp310-cp310-win32.whl", hash = "sha256:d79c198e27580c8e958906f803e63cddb77653731be08851c7df0b1a14a8fc0f"},
    {file = "charset_normalizer-3.4.3-cp310-cp310-win_amd64.whl", hash = "sha256:c6e490913a46fa054e03699c70019ab869e990270597018cef1d8562132c2669"},
    {file = "charset_normalizer-3.4.3-cp311-cp311-macosx_10_9_universal2.whl", hash = "sha256:b256ee2e749283ef3ddcff51a675ff43798d92d746d1a6e4631bf8c707d22d0b"},
    {file = "charset_normalizer-3.4.3-cp311-cp311-manylinux2014_aarch64.manylinux_2_17_aarch64.manylinux_2_28_aarch64.whl", hash = "sha256:13faeacfe61784e2559e690fc53fa4c5ae97c6fcedb8eb6fb8d0a15b475d2c64"},
    {file = "charset_normalizer-3.4.3-cp311-cp311-manylinux2014_ppc64le.manylinux_2_17_ppc64le.manylinux_2_28_ppc64le.whl", hash = "sha256:00237675befef519d9af72169d8604a067d92755e84fe76492fef5441db05b91"},
    {file = "charset_normalizer-3.4.3-cp311-cp311-manylinux2014_s390x.manylinux_2_17_s390x.manylinux_2_28_s390x.whl", hash = "sha256:585f3b2a80fbd26b048a0be90c5aae8f06605d3c92615911c3a2b03a8a3b796f"},
    {file = "charset_normalizer-3.4.3-cp311-cp311-manylinux2014_x86_64.manylinux_2_17_x86_64.manylinux_2_28_x86_64.whl", hash = "sha256:0e78314bdc32fa80696f72fa16dc61168fda4d6a0c014e0380f9d02f0e5d8a07"},
    {file = "charset_normalizer-3.4.3-cp311-cp311-musllinux_1_2_aarch64.whl", hash = "sha256:96b2b3d1a83ad55310de8c7b4a2d04d9277d5591f40761274856635acc5fcb30"},
    {file = "charset_normalizer-3.4.3-cp311-cp311-musllinux_1_2_ppc64le.whl", hash = "sha256:939578d9d8fd4299220161fdd76e86c6a251987476f5243e8864a7844476ba14"},
    {file = "charset_normalizer-3.4.3-cp311-cp311-musllinux_1_2_s390x.whl", hash = "sha256:fd10de089bcdcd1be95a2f73dbe6254798ec1bda9f450d5828c96f93e2536b9c"},
    {file = "charset_normalizer-3.4.3-cp311-cp311-musllinux_1_2_x86_64.whl", hash = "sha256:1e8ac75d72fa3775e0b7cb7e4629cec13b7514d928d15ef8ea06bca03ef01cae"},
    {file = "charset_normalizer-3.4.3-cp311-cp311-win32.whl", hash = "sha256:6cf8fd4c04756b6b60146d98cd8a77d0cdae0e1ca20329da2ac85eed779b6849"},
    {file = "charset_normalizer-3.4.3-cp311-cp311-win_amd64.whl", hash = "sha256:31a9a6f775f9bcd865d88ee350f0ffb0e25936a7f930ca98995c05abf1faf21c"},
    {file = "charset_normalizer-3.4.3-cp312-cp312-macosx_10_13_universal2.whl", hash = "sha256:e28e334d3ff134e88989d90ba04b47d84382a828c061d0d1027b1b12a62b39b1"},
    {file = "charset_normalizer-3.4.3-cp312-cp312-manylinux2014_aarch64.manylinux_2_17_aarch64.manylinux_2_28_aarch64.whl", hash = "sha256:0cacf8f7297b0c4fcb74227692ca46b4a5852f8f4f24b3c766dd94a1075c4884"},
    {file = "charset_normalizer-3.4.3-cp312-cp312-manylinux2014_ppc64le.manylinux_2_17_ppc64le.manylinux_2_28_ppc64le.whl", hash = "sha256:c6fd51128a41297f5409deab284fecbe5305ebd7e5a1f959bee1c054622b7018"},
    {file = "charset_normalizer-3.4.3-cp312-cp312-manylinux2014_s390x.manylinux_2_17_s390x.manylinux_2_28_s390x.whl", hash = "sha256:3cfb2aad70f2c6debfbcb717f23b7eb55febc0bb23dcffc0f076009da10c6392"},
    {file = "charset_normalizer-3.4.3-cp312-cp312-manylinux2014_x86_64.manylinux_2_17_x86_64.manylinux_2_28_x86_64.whl", hash = "sha256:1606f4a55c0fd363d754049cdf400175ee96c992b1f8018b993941f221221c5f"},
    {file = "charset_normalizer-3.4.3-cp312-cp312-musllinux_1_2_aarch64.whl", hash = "sha256:027b776c26d38b7f15b26a5da1044f376455fb3766df8fc38563b4efbc515154"},
    {file = "charset_normalizer-3.4.3-cp312-cp312-musllinux_1_2_ppc64le.whl", hash = "sha256:42e5088973e56e31e4fa58eb6bd709e42fc03799c11c42929592889a2e54c491"},
    {file = "charset_normalizer-3.4.3-cp312-cp312-musllinux_1_2_s390x.whl", hash = "sha256:cc34f233c9e71701040d772aa7490318673aa7164a0efe3172b2981218c26d93"},
    {file = "charset_normalizer-3.4.3-cp312-cp312-musllinux_1_2_x86_64.whl", hash = "sha256:320e8e66157cc4e247d9ddca8e21f427efc7a04bbd0ac8a9faf56583fa543f9f"},
    {file = "charset_normalizer-3.4.3-cp312-cp312-win32.whl", hash = "sha256:fb6fecfd65564f208cbf0fba07f107fb661bcd1a7c389edbced3f7a493f70e37"},
    {file = "charset_normalizer-3.4.3-cp312-cp312-win_amd64.whl", hash = "sha256:86df271bf921c2ee3818f0522e9a5b8092ca2ad8b065ece5d7d9d0e9f4849bcc"},
    {file = "charset_normalizer-3.4.3-cp313-cp313-macosx_10_13_universal2.whl", hash = "sha256:14c2a87c65b351109f6abfc424cab3927b3bdece6f706e4d12faaf3d52ee5efe"},
    {file = "charset_normalizer-3.4.3-cp313-cp313-manylinux2014_aarch64.manylinux_2_17_aarch64.manylinux_2_28_aarch64.whl", hash = "sha256:41d1fc408ff5fdfb910200ec0e74abc40387bccb3252f3f27c0676731df2b2c8"},
    {file = "charset_normalizer-3.4.3-cp313-cp313-manylinux2014_ppc64le.manylinux_2_17_ppc64le.manylinux_2_28_ppc64le.whl", hash = "sha256:1bb60174149316da1c35fa5233681f7c0f9f514509b8e399ab70fea5f17e45c9"},
    {file = "charset_normalizer-3.4.3-cp313-cp313-manylinux2014_s390x.manylinux_2_17_s390x.manylinux_2_28_s390x.whl", hash = "sha256:30d006f98569de3459c2fc1f2acde170b7b2bd265dc1943e87e1a4efe1b67c31"},
    {file = "charset_normalizer-3.4.3-cp313-cp313-manylinux2014_x86_64.manylinux_2_17_x86_64.manylinux_2_28_x86_64.whl", hash = "sha256:416175faf02e4b0810f1f38bcb54682878a4af94059a1cd63b8747244420801f"},
    {file = "charset_normalizer-3.4.3-cp313-cp313-musllinux_1_2_aarch64.whl", hash = "sha256:6aab0f181c486f973bc7262a97f5aca3ee7e1437011ef0c2ec04b5a11d16c927"},
    {file = "charset_normalizer-3.4.3-cp313-cp313-musllinux_1_2_ppc64le.whl", hash = "sha256:fdabf8315679312cfa71302f9bd509ded4f2f263fb5b765cf1433b39106c3cc9"},
    {file = "charset_normalizer-3.4.3-cp313-cp313-musllinux_1_2_s390x.whl", hash = "sha256:bd28b817ea8c70215401f657edef3a8aa83c29d447fb0b622c35403780ba11d5"},
    {file = "charset_normalizer-3.4.3-cp313-cp313-musllinux_1_2_x86_64.whl", hash = "sha256:18343b2d246dc6761a249ba1fb13f9ee9a2bcd95decc767319506056ea4ad4dc"},
    {file = "charset_normalizer-3.4.3-cp313-cp313-win32.whl", hash = "sha256:6fb70de56f1859a3f71261cbe41005f56a7842cc348d3aeb26237560bfa5e0ce"},
    {file = "charset_normalizer-3.4.3-cp313-cp313-win_amd64.whl", hash = "sha256:cf1ebb7d78e1ad8ec2a8c4732c7be2e736f6e5123a4146c5b89c9d1f585f8cef"},
    {file = "charset_normalizer-3.4.3-cp314-cp314-macosx_10_13_universal2.whl", hash = "sha256:3cd35b7e8aedeb9e34c41385fda4f73ba609e561faedfae0a9e75e44ac558a15"},
    {file = "charset_normalizer-3.4.3-cp314-cp314-manylinux2014_aarch64.manylinux_2_17_aarch64.manylinux_2_28_aarch64.whl", hash = "sha256:b89bc04de1d83006373429975f8ef9e7932534b8cc9ca582e4db7d20d91816db"},
    {file = "charset_normalizer-3.4.3-cp314-cp314-manylinux2014_ppc64le.manylinux_2_17_ppc64le.manylinux_2_28_ppc64le.whl", hash = "sha256:2001a39612b241dae17b4687898843f254f8748b796a2e16f1051a17078d991d"},
    {file = "charset_normalizer-3.4.3-cp314-cp314-manylinux2014_s390x.manylinux_2_17_s390x.manylinux_2_28_s390x.whl", hash = "sha256:8dcfc373f888e4fb39a7bc57e93e3b845e7f462dacc008d9749568b1c4ece096"},
    {file = "charset_normalizer-3.4.3-cp314-cp314-manylinux2014_x86_64.manylinux_2_17_x86_64.manylinux_2_28_x86_64.whl", hash = "sha256:18b97b8404387b96cdbd30ad660f6407799126d26a39ca65729162fd810a99aa"},
    {file = "charset_normalizer-3.4.3-cp314-cp314-musllinux_1_2_aarch64.whl", hash = "sha256:ccf600859c183d70eb47e05a44cd80a4ce77394d1ac0f79dbd2dd90a69a3a049"},
    {file = "charset_normalizer-3.4.3-cp314-cp314-musllinux_1_2_ppc64le.whl", hash = "sha256:53cd68b185d98dde4ad8990e56a58dea83a4162161b1ea9272e5c9182ce415e0"},
    {file = "charset_normalizer-3.4.3-cp314-cp314-musllinux_1_2_s390x.whl", hash = "sha256:30a96e1e1f865f78b030d65241c1ee850cdf422d869e9028e2fc1d5e4db73b92"},
    {file = "charset_normalizer-3.4.3-cp314-cp314-musllinux_1_2_x86_64.whl", hash = "sha256:d716a916938e03231e86e43782ca7878fb602a125a91e7acb8b5112e2e96ac16"},
    {file = "charset_normalizer-3.4.3-cp314-cp314-win32.whl", hash = "sha256:c6dbd0ccdda3a2ba7c2ecd9d77b37f3b5831687d8dc1b6ca5f56a4880cc7b7ce"},
    {file = "charset_normalizer-3.4.3-cp314-cp314-win_amd64.whl", hash = "sha256:73dc19b562516fc9bcf6e5d6e596df0b4eb98d87e4f79f3ae71840e6ed21361c"},
    {file = "charset_normalizer-3.4.3-cp38-cp38-macosx_10_9_universal2.whl", hash = "sha256:0f2be7e0cf7754b9a30eb01f4295cc3d4358a479843b31f328afd210e2c7598c"},
    {file = "charset_normalizer-3.4.3-cp38-cp38-manylinux2014_aarch64.manylinux_2_17_aarch64.manylinux_2_28_aarch64.whl", hash = "sha256:c60e092517a73c632ec38e290eba714e9627abe9d301c8c8a12ec32c314a2a4b"},
    {file = "charset_normalizer-3.4.3-cp38-cp38-manylinux2014_ppc64le.manylinux_2_17_ppc64le.manylinux_2_28_ppc64le.whl", hash = "sha256:252098c8c7a873e17dd696ed98bbe91dbacd571da4b87df3736768efa7a792e4"},
    {file = "charset_normalizer-3.4.3-cp38-cp38-manylinux2014_s390x.manylinux_2_17_s390x.manylinux_2_28_s390x.whl", hash = "sha256:3653fad4fe3ed447a596ae8638b437f827234f01a8cd801842e43f3d0a6b281b"},
    {file = "charset_normalizer-3.4.3-cp38-cp38-manylinux2014_x86_64.manylinux_2_17_x86_64.manylinux_2_28_x86_64.whl", hash = "sha256:8999f965f922ae054125286faf9f11bc6932184b93011d138925a1773830bbe9"},
    {file = "charset_normalizer-3.4.3-cp38-cp38-musllinux_1_2_aarch64.whl", hash = "sha256:d95bfb53c211b57198bb91c46dd5a2d8018b3af446583aab40074bf7988401cb"},
    {file = "charset_normalizer-3.4.3-cp38-cp38-musllinux_1_2_ppc64le.whl", hash = "sha256:5b413b0b1bfd94dbf4023ad6945889f374cd24e3f62de58d6bb102c4d9ae534a"},
    {file = "charset_normalizer-3.4.3-cp38-cp38-musllinux_1_2_s390x.whl", hash = "sha256:b5e3b2d152e74e100a9e9573837aba24aab611d39428ded46f4e4022ea7d1942"},
    {file = "charset_normalizer-3.4.3-cp38-cp38-musllinux_1_2_x86_64.whl", hash = "sha256:a2d08ac246bb48479170408d6c19f6385fa743e7157d716e144cad849b2dd94b"},
    {file = "charset_normalizer-3.4.3-cp38-cp38-win32.whl", hash = "sha256:ec557499516fc90fd374bf2e32349a2887a876fbf162c160e3c01b6849eaf557"},
    {file = "charset_normalizer-3.4.3-cp38-cp38-win_amd64.whl", hash = "sha256:5d8d01eac18c423815ed4f4a2ec3b439d654e55ee4ad610e153cf02faf67ea40"},
    {file = "charset_normalizer-3.4.3-cp39-cp39-macosx_10_9_universal2.whl", hash = "sha256:70bfc5f2c318afece2f5838ea5e4c3febada0be750fcf4775641052bbba14d05"},
    {file = "charset_normalizer-3.4.3-cp39-cp39-manylinux2014_aarch64.manylinux_2_17_aarch64.manylinux_2_28_aarch64.whl", hash = "sha256:23b6b24d74478dc833444cbd927c338349d6ae852ba53a0d02a2de1fce45b96e"},
    {file = "charset_normalizer-3.4.3-cp39-cp39-manylinux2014_ppc64le.manylinux_2_17_ppc64le.manylinux_2_28_ppc64le.whl", hash = "sha256:34a7f768e3f985abdb42841e20e17b330ad3aaf4bb7e7aeeb73db2e70f077b99"},
    {file = "charset_normalizer-3.4.3-cp39-cp39-manylinux2014_s390x.manylinux_2_17_s390x.manylinux_2_28_s390x.whl", hash = "sha256:fb731e5deb0c7ef82d698b0f4c5bb724633ee2a489401594c5c88b02e6cb15f7"},
    {file = "charset_normalizer-3.4.3-cp39-cp39-manylinux2014_x86_64.manylinux_2_17_x86_64.manylinux_2_28_x86_64.whl", hash = "sha256:257f26fed7d7ff59921b78244f3cd93ed2af1800ff048c33f624c87475819dd7"},
    {file = "charset_normalizer-3.4.3-cp39-cp39-musllinux_1_2_aarch64.whl", hash = "sha256:1ef99f0456d3d46a50945c98de1774da86f8e992ab5c77865ea8b8195341fc19"},
    {file = "charset_normalizer-3.4.3-cp39-cp39-musllinux_1_2_ppc64le.whl", hash = "sha256:2c322db9c8c89009a990ef07c3bcc9f011a3269bc06782f916cd3d9eed7c9312"},
    {file = "charset_normalizer-3.4.3-cp39-cp39-musllinux_1_2_s390x.whl", hash = "sha256:511729f456829ef86ac41ca78c63a5cb55240ed23b4b737faca0eb1abb1c41bc"},
    {file = "charset_normalizer-3.4.3-cp39-cp39-musllinux_1_2_x86_64.whl", hash = "sha256:88ab34806dea0671532d3f82d82b85e8fc23d7b2dd12fa837978dad9bb392a34"},
    {file = "charset_normalizer-3.4.3-cp39-cp39-win32.whl", hash = "sha256:16a8770207946ac75703458e2c743631c79c59c5890c80011d536248f8eaa432"},
    {file = "charset_normalizer-3.4.3-cp39-cp39-win_amd64.whl", hash = "sha256:d22dbedd33326a4a5190dd4fe9e9e693ef12160c77382d9e87919bce54f3d4ca"},
    {file = "charset_normalizer-3.4.3-py3-none-any.whl", hash = "sha256:ce571ab16d890d23b5c278547ba694193a45011ff86a9162a71307ed9f86759a"},
    {file = "charset_normalizer-3.4.3.tar.gz", hash = "sha256:6fce4b8500244f6fcb71465d4a4930d132ba9ab8e71a7859e6a5d59851068d14"},
]

[[package]]
name = "colorama"
version = "0.4.6"
description = "Cross-platform colored terminal text."
optional = false
python-versions = "!=3.0.*,!=3.1.*,!=3.2.*,!=3.3.*,!=3.4.*,!=3.5.*,!=3.6.*,>=2.7"
files = [
    {file = "colorama-0.4.6-py2.py3-none-any.whl", hash = "sha256:4f1d9991f5acc0ca119f9d443620b77f9d6b33703e51011c16baf57afb285fc6"},
    {file = "colorama-0.4.6.tar.gz", hash = "sha256:08695f5cb7ed6e0531a20572697297273c47b8cae5a63ffc6d6ed5c201be6e44"},
]

[[package]]
name = "duckdb"
version = "1.4.0"
description = "DuckDB in-process database"
category = "main"
optional = false
python-versions = ">=3.9.0"
<<<<<<< HEAD

[package.extras]
all = ["ipython", "fsspec", "numpy", "pandas", "pyarrow", "adbc-driver-manager"]
=======
files = [
    {file = "duckdb-1.4.0-cp310-cp310-macosx_10_9_universal2.whl", hash = "sha256:e24e981a6c87e299201694b9bb24fff0beb04ccad399fca6f13072a59814488f"},
    {file = "duckdb-1.4.0-cp310-cp310-macosx_10_9_x86_64.whl", hash = "sha256:db500ef2c8cb7dc1ca078740ecf1dceaa20d3f5dc5bce269be45d5cff4170c0f"},
    {file = "duckdb-1.4.0-cp310-cp310-macosx_11_0_arm64.whl", hash = "sha256:a65739b8a7106634e6e77d0e110fc5e057b88edc9df6cb1683d499a1e5aa3177"},
    {file = "duckdb-1.4.0-cp310-cp310-manylinux_2_27_aarch64.manylinux_2_28_aarch64.whl", hash = "sha256:1d59f7be24862adb803a1ddfc9c3b8cb09e6005bca0c9c6f7c631a1da1c3aa0c"},
    {file = "duckdb-1.4.0-cp310-cp310-manylinux_2_27_x86_64.manylinux_2_28_x86_64.whl", hash = "sha256:7d052a87e9edf4eb3bab0b7a6ac995676018c6083b8049421628dfa3b983a2d4"},
    {file = "duckdb-1.4.0-cp310-cp310-win_amd64.whl", hash = "sha256:0329b81e587f745b2fc6f3a488ea3188b0f029c3b5feef43792a25eaac84ac01"},
    {file = "duckdb-1.4.0-cp311-cp311-macosx_10_9_universal2.whl", hash = "sha256:6505fed1ccae8df9f574e744c48fa32ee2feaeebe5346c2daf4d4d10a8dac5aa"},
    {file = "duckdb-1.4.0-cp311-cp311-macosx_10_9_x86_64.whl", hash = "sha256:36974a04b29c74ac2143457e95420a7422016d050e28573060b89a90b9cf2b57"},
    {file = "duckdb-1.4.0-cp311-cp311-macosx_11_0_arm64.whl", hash = "sha256:90484b896e5059f145d1facfabea38e22c54a2dcc2bd62dd6c290423f0aee258"},
    {file = "duckdb-1.4.0-cp311-cp311-manylinux_2_27_aarch64.manylinux_2_28_aarch64.whl", hash = "sha256:a969d624b385853b31a43b0a23089683297da2f14846243921c6dbec8382d659"},
    {file = "duckdb-1.4.0-cp311-cp311-manylinux_2_27_x86_64.manylinux_2_28_x86_64.whl", hash = "sha256:5935644f96a75e9f6f3c3eeb3da14cdcaf7bad14d1199c08439103decb29466a"},
    {file = "duckdb-1.4.0-cp311-cp311-win_amd64.whl", hash = "sha256:300aa0e963af97969c38440877fffd576fc1f49c1f5914789a9d01f2fe7def91"},
    {file = "duckdb-1.4.0-cp312-cp312-macosx_10_13_universal2.whl", hash = "sha256:18b3a048fca6cc7bafe08b10e1b0ab1509d7a0381ffb2c70359e7dc56d8a705d"},
    {file = "duckdb-1.4.0-cp312-cp312-macosx_10_13_x86_64.whl", hash = "sha256:2c1271cb85aeacccfd0b1284e816280a7450df1dd4dd85ccb2848563cfdf90e9"},
    {file = "duckdb-1.4.0-cp312-cp312-macosx_11_0_arm64.whl", hash = "sha256:55064dd2e25711eeaa6a72c25405bdd7994c81a3221657e94309a2faf65d25a6"},
    {file = "duckdb-1.4.0-cp312-cp312-manylinux_2_27_aarch64.manylinux_2_28_aarch64.whl", hash = "sha256:0536d7c81bc506532daccf373ddbc8c6add46aeb70ef3cd5ee70ad5c2b3165ea"},
    {file = "duckdb-1.4.0-cp312-cp312-manylinux_2_27_x86_64.manylinux_2_28_x86_64.whl", hash = "sha256:784554e3ddfcfc5c5c7b1aa1f9925fedb7938f6628729adba48f7ea37554598f"},
    {file = "duckdb-1.4.0-cp312-cp312-win_amd64.whl", hash = "sha256:c5d2aa4d6981f525ada95e6db41bb929403632bb5ff24bd6d6dd551662b1b613"},
    {file = "duckdb-1.4.0-cp313-cp313-macosx_10_13_universal2.whl", hash = "sha256:1d94d010a09b1a62d9021a2a71cf266188750f3c9b1912ccd6afe104a6ce8010"},
    {file = "duckdb-1.4.0-cp313-cp313-macosx_10_13_x86_64.whl", hash = "sha256:c61756fa8b3374627e5fa964b8e0d5b58e364dce59b87dba7fb7bc6ede196b26"},
    {file = "duckdb-1.4.0-cp313-cp313-macosx_11_0_arm64.whl", hash = "sha256:e70d7d9881ea2c0836695de70ea68c970e18a2856ba3d6502e276c85bd414ae7"},
    {file = "duckdb-1.4.0-cp313-cp313-manylinux_2_27_aarch64.manylinux_2_28_aarch64.whl", hash = "sha256:2de258a93435c977a0ec3a74ec8f60c2f215ddc73d427ee49adc4119558facd3"},
    {file = "duckdb-1.4.0-cp313-cp313-manylinux_2_27_x86_64.manylinux_2_28_x86_64.whl", hash = "sha256:a6d3659641d517dd9ed1ab66f110cdbdaa6900106f116effaf2dbedd83c38de3"},
    {file = "duckdb-1.4.0-cp313-cp313-win_amd64.whl", hash = "sha256:07fcc612ea5f0fe6032b92bcc93693034eb00e7a23eb9146576911d5326af4f7"},
    {file = "duckdb-1.4.0-cp39-cp39-macosx_10_9_universal2.whl", hash = "sha256:1c97ee61c582002b654331f7fd967d6b1e83bf7fdb0772f409dfd4b6af3a70f4"},
    {file = "duckdb-1.4.0-cp39-cp39-macosx_10_9_x86_64.whl", hash = "sha256:74e3d6295355160df5d3588b880e8bcae23fdd6f573f538793a8a1abf4c2c29d"},
    {file = "duckdb-1.4.0-cp39-cp39-macosx_11_0_arm64.whl", hash = "sha256:d0c76425e4ffe98069dd4fc4752ab919a4125dc0d176bb676b3065fdea152c42"},
    {file = "duckdb-1.4.0-cp39-cp39-manylinux_2_27_aarch64.manylinux_2_28_aarch64.whl", hash = "sha256:9c122bd7d80ab5057f53024ee3922d7612a5cdc99583fae730990964aebc3fd4"},
    {file = "duckdb-1.4.0-cp39-cp39-manylinux_2_27_x86_64.manylinux_2_28_x86_64.whl", hash = "sha256:30689c1436bca723526be6102fe1f4f82ea6d4780fb9ca196bda7ed5ec227950"},
    {file = "duckdb-1.4.0-cp39-cp39-win_amd64.whl", hash = "sha256:4c55a367c1296617cff89c5e1c7153f1dc3c3b556ef70711a45b0236515f80c2"},
    {file = "duckdb-1.4.0.tar.gz", hash = "sha256:bd5edee8bd5a73b5822f2b390668597b5fcdc2d3292c244d8d933bb87ad6ac4c"},
]

[package.extras]
all = ["adbc_driver_manager", "fsspec", "ipython", "numpy", "pandas", "pyarrow"]

[[package]]
name = "filelock"
version = "3.19.1"
description = "A platform independent file lock."
optional = false
python-versions = ">=3.9"
files = [
    {file = "filelock-3.19.1-py3-none-any.whl", hash = "sha256:d38e30481def20772f5baf097c122c3babc4fcdb7e14e57049eb9d88c6dc017d"},
    {file = "filelock-3.19.1.tar.gz", hash = "sha256:66eda1888b0171c998b35be2bcc0f6d75c388a7ce20c3f3f37aa8e96c2dddf58"},
]

[[package]]
name = "fsspec"
version = "2025.9.0"
description = "File-system specification"
optional = false
python-versions = ">=3.9"
files = [
    {file = "fsspec-2025.9.0-py3-none-any.whl", hash = "sha256:530dc2a2af60a414a832059574df4a6e10cce927f6f4a78209390fe38955cfb7"},
    {file = "fsspec-2025.9.0.tar.gz", hash = "sha256:19fd429483d25d28b65ec68f9f4adc16c17ea2c7c7bf54ec61360d478fb19c19"},
]
>>>>>>> b1f79018

[package.extras]
abfs = ["adlfs"]
adl = ["adlfs"]
arrow = ["pyarrow (>=1)"]
dask = ["dask", "distributed"]
dev = ["pre-commit", "ruff (>=0.5)"]
doc = ["numpydoc", "sphinx", "sphinx-design", "sphinx-rtd-theme", "yarl"]
dropbox = ["dropbox", "dropboxdrivefs", "requests"]
full = ["adlfs", "aiohttp (!=4.0.0a0,!=4.0.0a1)", "dask", "distributed", "dropbox", "dropboxdrivefs", "fusepy", "gcsfs", "libarchive-c", "ocifs", "panel", "paramiko", "pyarrow (>=1)", "pygit2", "requests", "s3fs", "smbprotocol", "tqdm"]
fuse = ["fusepy"]
gcs = ["gcsfs"]
git = ["pygit2"]
github = ["requests"]
gs = ["gcsfs"]
gui = ["panel"]
hdfs = ["pyarrow (>=1)"]
http = ["aiohttp (!=4.0.0a0,!=4.0.0a1)"]
libarchive = ["libarchive-c"]
oci = ["ocifs"]
s3 = ["s3fs"]
sftp = ["paramiko"]
smb = ["smbprotocol"]
ssh = ["paramiko"]
test = ["aiohttp (!=4.0.0a0,!=4.0.0a1)", "numpy", "pytest", "pytest-asyncio (!=0.22.0)", "pytest-benchmark", "pytest-cov", "pytest-mock", "pytest-recording", "pytest-rerunfailures", "requests"]
test-downstream = ["aiobotocore (>=2.5.4,<3.0.0)", "dask[dataframe,test]", "moto[server] (>4,<5)", "pytest-timeout", "xarray"]
test-full = ["adlfs", "aiohttp (!=4.0.0a0,!=4.0.0a1)", "cloudpickle", "dask", "distributed", "dropbox", "dropboxdrivefs", "fastparquet", "fusepy", "gcsfs", "jinja2", "kerchunk", "libarchive-c", "lz4", "notebook", "numpy", "ocifs", "pandas", "panel", "paramiko", "pyarrow", "pyarrow (>=1)", "pyftpdlib", "pygit2", "pytest", "pytest-asyncio (!=0.22.0)", "pytest-benchmark", "pytest-cov", "pytest-mock", "pytest-recording", "pytest-rerunfailures", "python-snappy", "requests", "smbprotocol", "tqdm", "urllib3", "zarr", "zstandard"]
tqdm = ["tqdm"]

[[package]]
name = "hf-xet"
version = "1.1.10"
description = "Fast transfer of large files with the Hugging Face Hub."
optional = false
python-versions = ">=3.8"
files = [
    {file = "hf_xet-1.1.10-cp37-abi3-macosx_10_12_x86_64.whl", hash = "sha256:686083aca1a6669bc85c21c0563551cbcdaa5cf7876a91f3d074a030b577231d"},
    {file = "hf_xet-1.1.10-cp37-abi3-macosx_11_0_arm64.whl", hash = "sha256:71081925383b66b24eedff3013f8e6bbd41215c3338be4b94ba75fd75b21513b"},
    {file = "hf_xet-1.1.10-cp37-abi3-manylinux_2_17_x86_64.manylinux2014_x86_64.whl", hash = "sha256:6b6bceb6361c80c1cc42b5a7b4e3efd90e64630bcf11224dcac50ef30a47e435"},
    {file = "hf_xet-1.1.10-cp37-abi3-manylinux_2_28_aarch64.whl", hash = "sha256:eae7c1fc8a664e54753ffc235e11427ca61f4b0477d757cc4eb9ae374b69f09c"},
    {file = "hf_xet-1.1.10-cp37-abi3-musllinux_1_2_aarch64.whl", hash = "sha256:0a0005fd08f002180f7a12d4e13b22be277725bc23ed0529f8add5c7a6309c06"},
    {file = "hf_xet-1.1.10-cp37-abi3-musllinux_1_2_x86_64.whl", hash = "sha256:f900481cf6e362a6c549c61ff77468bd59d6dd082f3170a36acfef2eb6a6793f"},
    {file = "hf_xet-1.1.10-cp37-abi3-win_amd64.whl", hash = "sha256:5f54b19cc347c13235ae7ee98b330c26dd65ef1df47e5316ffb1e87713ca7045"},
    {file = "hf_xet-1.1.10.tar.gz", hash = "sha256:408aef343800a2102374a883f283ff29068055c111f003ff840733d3b715bb97"},
]

[package.extras]
tests = ["pytest"]

[[package]]
name = "huggingface-hub"
version = "0.35.0"
description = "Client library to download and publish models, datasets and other repos on the huggingface.co hub"
optional = false
python-versions = ">=3.8.0"
files = [
    {file = "huggingface_hub-0.35.0-py3-none-any.whl", hash = "sha256:f2e2f693bca9a26530b1c0b9bcd4c1495644dad698e6a0060f90e22e772c31e9"},
    {file = "huggingface_hub-0.35.0.tar.gz", hash = "sha256:ccadd2a78eef75effff184ad89401413629fabc52cefd76f6bbacb9b1c0676ac"},
]

[package.dependencies]
filelock = "*"
fsspec = ">=2023.5.0"
hf-xet = {version = ">=1.1.3,<2.0.0", markers = "platform_machine == \"x86_64\" or platform_machine == \"amd64\" or platform_machine == \"arm64\" or platform_machine == \"aarch64\""}
packaging = ">=20.9"
pyyaml = ">=5.1"
requests = "*"
tqdm = ">=4.42.1"
typing-extensions = ">=3.7.4.3"

[package.extras]
all = ["InquirerPy (==0.3.4)", "Jinja2", "Pillow", "aiohttp", "authlib (>=1.3.2)", "fastapi", "gradio (>=4.0.0)", "httpx", "itsdangerous", "jedi", "libcst (>=1.4.0)", "mypy (==1.15.0)", "mypy (>=1.14.1,<1.15.0)", "numpy", "pytest (>=8.1.1,<8.2.2)", "pytest-asyncio", "pytest-cov", "pytest-env", "pytest-mock", "pytest-rerunfailures (<16.0)", "pytest-vcr", "pytest-xdist", "ruff (>=0.9.0)", "soundfile", "ty", "types-PyYAML", "types-requests", "types-simplejson", "types-toml", "types-tqdm", "types-urllib3", "typing-extensions (>=4.8.0)", "urllib3 (<2.0)"]
cli = ["InquirerPy (==0.3.4)"]
dev = ["InquirerPy (==0.3.4)", "Jinja2", "Pillow", "aiohttp", "authlib (>=1.3.2)", "fastapi", "gradio (>=4.0.0)", "httpx", "itsdangerous", "jedi", "libcst (>=1.4.0)", "mypy (==1.15.0)", "mypy (>=1.14.1,<1.15.0)", "numpy", "pytest (>=8.1.1,<8.2.2)", "pytest-asyncio", "pytest-cov", "pytest-env", "pytest-mock", "pytest-rerunfailures (<16.0)", "pytest-vcr", "pytest-xdist", "ruff (>=0.9.0)", "soundfile", "ty", "types-PyYAML", "types-requests", "types-simplejson", "types-toml", "types-tqdm", "types-urllib3", "typing-extensions (>=4.8.0)", "urllib3 (<2.0)"]
fastai = ["fastai (>=2.4)", "fastcore (>=1.3.27)", "toml"]
hf-transfer = ["hf-transfer (>=0.1.4)"]
hf-xet = ["hf-xet (>=1.1.2,<2.0.0)"]
inference = ["aiohttp"]
mcp = ["aiohttp", "mcp (>=1.8.0)", "typer"]
oauth = ["authlib (>=1.3.2)", "fastapi", "httpx", "itsdangerous"]
quality = ["libcst (>=1.4.0)", "mypy (==1.15.0)", "mypy (>=1.14.1,<1.15.0)", "ruff (>=0.9.0)", "ty"]
tensorflow = ["graphviz", "pydot", "tensorflow"]
tensorflow-testing = ["keras (<3.0)", "tensorflow"]
testing = ["InquirerPy (==0.3.4)", "Jinja2", "Pillow", "aiohttp", "authlib (>=1.3.2)", "fastapi", "gradio (>=4.0.0)", "httpx", "itsdangerous", "jedi", "numpy", "pytest (>=8.1.1,<8.2.2)", "pytest-asyncio", "pytest-cov", "pytest-env", "pytest-mock", "pytest-rerunfailures (<16.0)", "pytest-vcr", "pytest-xdist", "soundfile", "urllib3 (<2.0)"]
torch = ["safetensors[torch]", "torch"]
typing = ["types-PyYAML", "types-requests", "types-simplejson", "types-toml", "types-tqdm", "types-urllib3", "typing-extensions (>=4.8.0)"]

[[package]]
name = "idna"
version = "3.10"
description = "Internationalized Domain Names in Applications (IDNA)"
optional = false
python-versions = ">=3.6"
files = [
    {file = "idna-3.10-py3-none-any.whl", hash = "sha256:946d195a0d259cbba61165e88e65941f16e9b36ea6ddb97f00452bae8b1287d3"},
    {file = "idna-3.10.tar.gz", hash = "sha256:12f65c9b470abda6dc35cf8e63cc574b1c52b11df2c86030af0ac09b01b13ea9"},
]

[package.extras]
all = ["flake8 (>=7.1.1)", "mypy (>=1.11.2)", "pytest (>=8.3.2)", "ruff (>=0.6.2)"]

[[package]]
name = "jinja2"
version = "3.1.6"
description = "A very fast and expressive template engine."
optional = false
python-versions = ">=3.7"
files = [
    {file = "jinja2-3.1.6-py3-none-any.whl", hash = "sha256:85ece4451f492d0c13c5dd7c13a64681a86afae63a5f347908daf103ce6d2f67"},
    {file = "jinja2-3.1.6.tar.gz", hash = "sha256:0137fb05990d35f1275a587e9aee6d56da821fc83491a0fb838183be43f66d6d"},
]

[package.dependencies]
MarkupSafe = ">=2.0"

[package.extras]
i18n = ["Babel (>=2.7)"]

[[package]]
name = "markdown-it-py"
version = "4.0.0"
description = "Python port of markdown-it. Markdown parsing, done right!"
category = "main"
optional = false
python-versions = ">=3.10"

[package.dependencies]
mdurl = ">=0.1,<1.0"

[package.extras]
benchmarking = ["psutil", "pytest", "pytest-benchmark"]
compare = ["commonmark (>=0.9,<1.0)", "markdown (>=3.4,<4.0)", "mistletoe (>=1.0,<2.0)", "mistune (>=3.0,<4.0)", "panflute (>=2.3,<3.0)", "markdown-it-pyrs"]
linkify = ["linkify-it-py (>=1,<3)"]
plugins = ["mdit-py-plugins (>=0.5.0)"]
profiling = ["gprof2dot"]
rtd = ["mdit-py-plugins (>=0.5.0)", "myst-parser", "pyyaml", "sphinx", "sphinx-copybutton", "sphinx-design", "sphinx-book-theme (>=1.0,<2.0)", "jupyter-sphinx", "ipykernel"]
testing = ["coverage", "pytest", "pytest-cov", "pytest-regressions", "requests"]

[[package]]
name = "markupsafe"
version = "3.0.2"
description = "Safely add untrusted strings to HTML/XML markup."
optional = false
python-versions = ">=3.9"
files = [
    {file = "MarkupSafe-3.0.2-cp310-cp310-macosx_10_9_universal2.whl", hash = "sha256:7e94c425039cde14257288fd61dcfb01963e658efbc0ff54f5306b06054700f8"},
    {file = "MarkupSafe-3.0.2-cp310-cp310-macosx_11_0_arm64.whl", hash = "sha256:9e2d922824181480953426608b81967de705c3cef4d1af983af849d7bd619158"},
    {file = "MarkupSafe-3.0.2-cp310-cp310-manylinux_2_17_aarch64.manylinux2014_aarch64.whl", hash = "sha256:38a9ef736c01fccdd6600705b09dc574584b89bea478200c5fbf112a6b0d5579"},
    {file = "MarkupSafe-3.0.2-cp310-cp310-manylinux_2_17_x86_64.manylinux2014_x86_64.whl", hash = "sha256:bbcb445fa71794da8f178f0f6d66789a28d7319071af7a496d4d507ed566270d"},
    {file = "MarkupSafe-3.0.2-cp310-cp310-manylinux_2_5_i686.manylinux1_i686.manylinux_2_17_i686.manylinux2014_i686.whl", hash = "sha256:57cb5a3cf367aeb1d316576250f65edec5bb3be939e9247ae594b4bcbc317dfb"},
    {file = "MarkupSafe-3.0.2-cp310-cp310-musllinux_1_2_aarch64.whl", hash = "sha256:3809ede931876f5b2ec92eef964286840ed3540dadf803dd570c3b7e13141a3b"},
    {file = "MarkupSafe-3.0.2-cp310-cp310-musllinux_1_2_i686.whl", hash = "sha256:e07c3764494e3776c602c1e78e298937c3315ccc9043ead7e685b7f2b8d47b3c"},
    {file = "MarkupSafe-3.0.2-cp310-cp310-musllinux_1_2_x86_64.whl", hash = "sha256:b424c77b206d63d500bcb69fa55ed8d0e6a3774056bdc4839fc9298a7edca171"},
    {file = "MarkupSafe-3.0.2-cp310-cp310-win32.whl", hash = "sha256:fcabf5ff6eea076f859677f5f0b6b5c1a51e70a376b0579e0eadef8db48c6b50"},
    {file = "MarkupSafe-3.0.2-cp310-cp310-win_amd64.whl", hash = "sha256:6af100e168aa82a50e186c82875a5893c5597a0c1ccdb0d8b40240b1f28b969a"},
    {file = "MarkupSafe-3.0.2-cp311-cp311-macosx_10_9_universal2.whl", hash = "sha256:9025b4018f3a1314059769c7bf15441064b2207cb3f065e6ea1e7359cb46db9d"},
    {file = "MarkupSafe-3.0.2-cp311-cp311-macosx_11_0_arm64.whl", hash = "sha256:93335ca3812df2f366e80509ae119189886b0f3c2b81325d39efdb84a1e2ae93"},
    {file = "MarkupSafe-3.0.2-cp311-cp311-manylinux_2_17_aarch64.manylinux2014_aarch64.whl", hash = "sha256:2cb8438c3cbb25e220c2ab33bb226559e7afb3baec11c4f218ffa7308603c832"},
    {file = "MarkupSafe-3.0.2-cp311-cp311-manylinux_2_17_x86_64.manylinux2014_x86_64.whl", hash = "sha256:a123e330ef0853c6e822384873bef7507557d8e4a082961e1defa947aa59ba84"},
    {file = "MarkupSafe-3.0.2-cp311-cp311-manylinux_2_5_i686.manylinux1_i686.manylinux_2_17_i686.manylinux2014_i686.whl", hash = "sha256:1e084f686b92e5b83186b07e8a17fc09e38fff551f3602b249881fec658d3eca"},
    {file = "MarkupSafe-3.0.2-cp311-cp311-musllinux_1_2_aarch64.whl", hash = "sha256:d8213e09c917a951de9d09ecee036d5c7d36cb6cb7dbaece4c71a60d79fb9798"},
    {file = "MarkupSafe-3.0.2-cp311-cp311-musllinux_1_2_i686.whl", hash = "sha256:5b02fb34468b6aaa40dfc198d813a641e3a63b98c2b05a16b9f80b7ec314185e"},
    {file = "MarkupSafe-3.0.2-cp311-cp311-musllinux_1_2_x86_64.whl", hash = "sha256:0bff5e0ae4ef2e1ae4fdf2dfd5b76c75e5c2fa4132d05fc1b0dabcd20c7e28c4"},
    {file = "MarkupSafe-3.0.2-cp311-cp311-win32.whl", hash = "sha256:6c89876f41da747c8d3677a2b540fb32ef5715f97b66eeb0c6b66f5e3ef6f59d"},
    {file = "MarkupSafe-3.0.2-cp311-cp311-win_amd64.whl", hash = "sha256:70a87b411535ccad5ef2f1df5136506a10775d267e197e4cf531ced10537bd6b"},
    {file = "MarkupSafe-3.0.2-cp312-cp312-macosx_10_13_universal2.whl", hash = "sha256:9778bd8ab0a994ebf6f84c2b949e65736d5575320a17ae8984a77fab08db94cf"},
    {file = "MarkupSafe-3.0.2-cp312-cp312-macosx_11_0_arm64.whl", hash = "sha256:846ade7b71e3536c4e56b386c2a47adf5741d2d8b94ec9dc3e92e5e1ee1e2225"},
    {file = "MarkupSafe-3.0.2-cp312-cp312-manylinux_2_17_aarch64.manylinux2014_aarch64.whl", hash = "sha256:1c99d261bd2d5f6b59325c92c73df481e05e57f19837bdca8413b9eac4bd8028"},
    {file = "MarkupSafe-3.0.2-cp312-cp312-manylinux_2_17_x86_64.manylinux2014_x86_64.whl", hash = "sha256:e17c96c14e19278594aa4841ec148115f9c7615a47382ecb6b82bd8fea3ab0c8"},
    {file = "MarkupSafe-3.0.2-cp312-cp312-manylinux_2_5_i686.manylinux1_i686.manylinux_2_17_i686.manylinux2014_i686.whl", hash = "sha256:88416bd1e65dcea10bc7569faacb2c20ce071dd1f87539ca2ab364bf6231393c"},
    {file = "MarkupSafe-3.0.2-cp312-cp312-musllinux_1_2_aarch64.whl", hash = "sha256:2181e67807fc2fa785d0592dc2d6206c019b9502410671cc905d132a92866557"},
    {file = "MarkupSafe-3.0.2-cp312-cp312-musllinux_1_2_i686.whl", hash = "sha256:52305740fe773d09cffb16f8ed0427942901f00adedac82ec8b67752f58a1b22"},
    {file = "MarkupSafe-3.0.2-cp312-cp312-musllinux_1_2_x86_64.whl", hash = "sha256:ad10d3ded218f1039f11a75f8091880239651b52e9bb592ca27de44eed242a48"},
    {file = "MarkupSafe-3.0.2-cp312-cp312-win32.whl", hash = "sha256:0f4ca02bea9a23221c0182836703cbf8930c5e9454bacce27e767509fa286a30"},
    {file = "MarkupSafe-3.0.2-cp312-cp312-win_amd64.whl", hash = "sha256:8e06879fc22a25ca47312fbe7c8264eb0b662f6db27cb2d3bbbc74b1df4b9b87"},
    {file = "MarkupSafe-3.0.2-cp313-cp313-macosx_10_13_universal2.whl", hash = "sha256:ba9527cdd4c926ed0760bc301f6728ef34d841f405abf9d4f959c478421e4efd"},
    {file = "MarkupSafe-3.0.2-cp313-cp313-macosx_11_0_arm64.whl", hash = "sha256:f8b3d067f2e40fe93e1ccdd6b2e1d16c43140e76f02fb1319a05cf2b79d99430"},
    {file = "MarkupSafe-3.0.2-cp313-cp313-manylinux_2_17_aarch64.manylinux2014_aarch64.whl", hash = "sha256:569511d3b58c8791ab4c2e1285575265991e6d8f8700c7be0e88f86cb0672094"},
    {file = "MarkupSafe-3.0.2-cp313-cp313-manylinux_2_17_x86_64.manylinux2014_x86_64.whl", hash = "sha256:15ab75ef81add55874e7ab7055e9c397312385bd9ced94920f2802310c930396"},
    {file = "MarkupSafe-3.0.2-cp313-cp313-manylinux_2_5_i686.manylinux1_i686.manylinux_2_17_i686.manylinux2014_i686.whl", hash = "sha256:f3818cb119498c0678015754eba762e0d61e5b52d34c8b13d770f0719f7b1d79"},
    {file = "MarkupSafe-3.0.2-cp313-cp313-musllinux_1_2_aarch64.whl", hash = "sha256:cdb82a876c47801bb54a690c5ae105a46b392ac6099881cdfb9f6e95e4014c6a"},
    {file = "MarkupSafe-3.0.2-cp313-cp313-musllinux_1_2_i686.whl", hash = "sha256:cabc348d87e913db6ab4aa100f01b08f481097838bdddf7c7a84b7575b7309ca"},
    {file = "MarkupSafe-3.0.2-cp313-cp313-musllinux_1_2_x86_64.whl", hash = "sha256:444dcda765c8a838eaae23112db52f1efaf750daddb2d9ca300bcae1039adc5c"},
    {file = "MarkupSafe-3.0.2-cp313-cp313-win32.whl", hash = "sha256:bcf3e58998965654fdaff38e58584d8937aa3096ab5354d493c77d1fdd66d7a1"},
    {file = "MarkupSafe-3.0.2-cp313-cp313-win_amd64.whl", hash = "sha256:e6a2a455bd412959b57a172ce6328d2dd1f01cb2135efda2e4576e8a23fa3b0f"},
    {file = "MarkupSafe-3.0.2-cp313-cp313t-macosx_10_13_universal2.whl", hash = "sha256:b5a6b3ada725cea8a5e634536b1b01c30bcdcd7f9c6fff4151548d5bf6b3a36c"},
    {file = "MarkupSafe-3.0.2-cp313-cp313t-macosx_11_0_arm64.whl", hash = "sha256:a904af0a6162c73e3edcb969eeeb53a63ceeb5d8cf642fade7d39e7963a22ddb"},
    {file = "MarkupSafe-3.0.2-cp313-cp313t-manylinux_2_17_aarch64.manylinux2014_aarch64.whl", hash = "sha256:4aa4e5faecf353ed117801a068ebab7b7e09ffb6e1d5e412dc852e0da018126c"},
    {file = "MarkupSafe-3.0.2-cp313-cp313t-manylinux_2_17_x86_64.manylinux2014_x86_64.whl", hash = "sha256:c0ef13eaeee5b615fb07c9a7dadb38eac06a0608b41570d8ade51c56539e509d"},
    {file = "MarkupSafe-3.0.2-cp313-cp313t-manylinux_2_5_i686.manylinux1_i686.manylinux_2_17_i686.manylinux2014_i686.whl", hash = "sha256:d16a81a06776313e817c951135cf7340a3e91e8c1ff2fac444cfd75fffa04afe"},
    {file = "MarkupSafe-3.0.2-cp313-cp313t-musllinux_1_2_aarch64.whl", hash = "sha256:6381026f158fdb7c72a168278597a5e3a5222e83ea18f543112b2662a9b699c5"},
    {file = "MarkupSafe-3.0.2-cp313-cp313t-musllinux_1_2_i686.whl", hash = "sha256:3d79d162e7be8f996986c064d1c7c817f6df3a77fe3d6859f6f9e7be4b8c213a"},
    {file = "MarkupSafe-3.0.2-cp313-cp313t-musllinux_1_2_x86_64.whl", hash = "sha256:131a3c7689c85f5ad20f9f6fb1b866f402c445b220c19fe4308c0b147ccd2ad9"},
    {file = "MarkupSafe-3.0.2-cp313-cp313t-win32.whl", hash = "sha256:ba8062ed2cf21c07a9e295d5b8a2a5ce678b913b45fdf68c32d95d6c1291e0b6"},
    {file = "MarkupSafe-3.0.2-cp313-cp313t-win_amd64.whl", hash = "sha256:e444a31f8db13eb18ada366ab3cf45fd4b31e4db1236a4448f68778c1d1a5a2f"},
    {file = "MarkupSafe-3.0.2-cp39-cp39-macosx_10_9_universal2.whl", hash = "sha256:eaa0a10b7f72326f1372a713e73c3f739b524b3af41feb43e4921cb529f5929a"},
    {file = "MarkupSafe-3.0.2-cp39-cp39-macosx_11_0_arm64.whl", hash = "sha256:48032821bbdf20f5799ff537c7ac3d1fba0ba032cfc06194faffa8cda8b560ff"},
    {file = "MarkupSafe-3.0.2-cp39-cp39-manylinux_2_17_aarch64.manylinux2014_aarch64.whl", hash = "sha256:1a9d3f5f0901fdec14d8d2f66ef7d035f2157240a433441719ac9a3fba440b13"},
    {file = "MarkupSafe-3.0.2-cp39-cp39-manylinux_2_17_x86_64.manylinux2014_x86_64.whl", hash = "sha256:88b49a3b9ff31e19998750c38e030fc7bb937398b1f78cfa599aaef92d693144"},
    {file = "MarkupSafe-3.0.2-cp39-cp39-manylinux_2_5_i686.manylinux1_i686.manylinux_2_17_i686.manylinux2014_i686.whl", hash = "sha256:cfad01eed2c2e0c01fd0ecd2ef42c492f7f93902e39a42fc9ee1692961443a29"},
    {file = "MarkupSafe-3.0.2-cp39-cp39-musllinux_1_2_aarch64.whl", hash = "sha256:1225beacc926f536dc82e45f8a4d68502949dc67eea90eab715dea3a21c1b5f0"},
    {file = "MarkupSafe-3.0.2-cp39-cp39-musllinux_1_2_i686.whl", hash = "sha256:3169b1eefae027567d1ce6ee7cae382c57fe26e82775f460f0b2778beaad66c0"},
    {file = "MarkupSafe-3.0.2-cp39-cp39-musllinux_1_2_x86_64.whl", hash = "sha256:eb7972a85c54febfb25b5c4b4f3af4dcc731994c7da0d8a0b4a6eb0640e1d178"},
    {file = "MarkupSafe-3.0.2-cp39-cp39-win32.whl", hash = "sha256:8c4e8c3ce11e1f92f6536ff07154f9d49677ebaaafc32db9db4620bc11ed480f"},
    {file = "MarkupSafe-3.0.2-cp39-cp39-win_amd64.whl", hash = "sha256:6e296a513ca3d94054c2c881cc913116e90fd030ad1c656b3869762b754f5f8a"},
    {file = "markupsafe-3.0.2.tar.gz", hash = "sha256:ee55d3edf80167e48ea11a923c7386f4669df67d7994554387f84e7d8b0a2bf0"},
]

[[package]]
name = "mdurl"
version = "0.1.2"
description = "Markdown URL utilities"
category = "main"
optional = false
python-versions = ">=3.7"

[[package]]
name = "mpmath"
version = "1.3.0"
description = "Python library for arbitrary-precision floating-point arithmetic"
optional = false
python-versions = "*"
files = [
    {file = "mpmath-1.3.0-py3-none-any.whl", hash = "sha256:a0b2b9fe80bbcd81a6647ff13108738cfb482d481d826cc0e02f5b35e5c88d2c"},
    {file = "mpmath-1.3.0.tar.gz", hash = "sha256:7a28eb2a9774d00c7bc92411c19a89209d5da7c4c9a9e227be8330a23a25b91f"},
]

[package.extras]
develop = ["codecov", "pycodestyle", "pytest (>=4.6)", "pytest-cov", "wheel"]
docs = ["sphinx"]
gmpy = ["gmpy2 (>=2.1.0a4)"]
tests = ["pytest (>=4.6)"]

[[package]]
name = "networkx"
version = "3.5"
description = "Python package for creating and manipulating graphs and networks"
optional = false
python-versions = ">=3.11"
files = [
    {file = "networkx-3.5-py3-none-any.whl", hash = "sha256:0030d386a9a06dee3565298b4a734b68589749a544acbb6c412dc9e2489ec6ec"},
    {file = "networkx-3.5.tar.gz", hash = "sha256:d4c6f9cf81f52d69230866796b82afbccdec3db7ae4fbd1b65ea750feed50037"},
]

[package.extras]
default = ["matplotlib (>=3.8)", "numpy (>=1.25)", "pandas (>=2.0)", "scipy (>=1.11.2)"]
developer = ["mypy (>=1.15)", "pre-commit (>=4.1)"]
doc = ["intersphinx-registry", "myst-nb (>=1.1)", "numpydoc (>=1.8.0)", "pillow (>=10)", "pydata-sphinx-theme (>=0.16)", "sphinx (>=8.0)", "sphinx-gallery (>=0.18)", "texext (>=0.6.7)"]
example = ["cairocffi (>=1.7)", "contextily (>=1.6)", "igraph (>=0.11)", "momepy (>=0.7.2)", "osmnx (>=2.0.0)", "scikit-learn (>=1.5)", "seaborn (>=0.13)"]
extra = ["lxml (>=4.6)", "pydot (>=3.0.1)", "pygraphviz (>=1.14)", "sympy (>=1.10)"]
test = ["pytest (>=7.2)", "pytest-cov (>=4.0)", "pytest-xdist (>=3.0)"]
test-extras = ["pytest-mpl", "pytest-randomly"]

[[package]]
name = "numpy"
version = "2.3.3"
description = "Fundamental package for array computing in Python"
optional = false
python-versions = ">=3.11"
files = [
    {file = "numpy-2.3.3-cp311-cp311-macosx_10_9_x86_64.whl", hash = "sha256:0ffc4f5caba7dfcbe944ed674b7eef683c7e94874046454bb79ed7ee0236f59d"},
    {file = "numpy-2.3.3-cp311-cp311-macosx_11_0_arm64.whl", hash = "sha256:e7e946c7170858a0295f79a60214424caac2ffdb0063d4d79cb681f9aa0aa569"},
    {file = "numpy-2.3.3-cp311-cp311-macosx_14_0_arm64.whl", hash = "sha256:cd4260f64bc794c3390a63bf0728220dd1a68170c169088a1e0dfa2fde1be12f"},
    {file = "numpy-2.3.3-cp311-cp311-macosx_14_0_x86_64.whl", hash = "sha256:f0ddb4b96a87b6728df9362135e764eac3cfa674499943ebc44ce96c478ab125"},
    {file = "numpy-2.3.3-cp311-cp311-manylinux_2_27_aarch64.manylinux_2_28_aarch64.whl", hash = "sha256:afd07d377f478344ec6ca2b8d4ca08ae8bd44706763d1efb56397de606393f48"},
    {file = "numpy-2.3.3-cp311-cp311-manylinux_2_27_x86_64.manylinux_2_28_x86_64.whl", hash = "sha256:bc92a5dedcc53857249ca51ef29f5e5f2f8c513e22cfb90faeb20343b8c6f7a6"},
    {file = "numpy-2.3.3-cp311-cp311-musllinux_1_2_aarch64.whl", hash = "sha256:7af05ed4dc19f308e1d9fc759f36f21921eb7bbfc82843eeec6b2a2863a0aefa"},
    {file = "numpy-2.3.3-cp311-cp311-musllinux_1_2_x86_64.whl", hash = "sha256:433bf137e338677cebdd5beac0199ac84712ad9d630b74eceeb759eaa45ddf30"},
    {file = "numpy-2.3.3-cp311-cp311-win32.whl", hash = "sha256:eb63d443d7b4ffd1e873f8155260d7f58e7e4b095961b01c91062935c2491e57"},
    {file = "numpy-2.3.3-cp311-cp311-win_amd64.whl", hash = "sha256:ec9d249840f6a565f58d8f913bccac2444235025bbb13e9a4681783572ee3caa"},
    {file = "numpy-2.3.3-cp311-cp311-win_arm64.whl", hash = "sha256:74c2a948d02f88c11a3c075d9733f1ae67d97c6bdb97f2bb542f980458b257e7"},
    {file = "numpy-2.3.3-cp312-cp312-macosx_10_13_x86_64.whl", hash = "sha256:cfdd09f9c84a1a934cde1eec2267f0a43a7cd44b2cca4ff95b7c0d14d144b0bf"},
    {file = "numpy-2.3.3-cp312-cp312-macosx_11_0_arm64.whl", hash = "sha256:cb32e3cf0f762aee47ad1ddc6672988f7f27045b0783c887190545baba73aa25"},
    {file = "numpy-2.3.3-cp312-cp312-macosx_14_0_arm64.whl", hash = "sha256:396b254daeb0a57b1fe0ecb5e3cff6fa79a380fa97c8f7781a6d08cd429418fe"},
    {file = "numpy-2.3.3-cp312-cp312-macosx_14_0_x86_64.whl", hash = "sha256:067e3d7159a5d8f8a0b46ee11148fc35ca9b21f61e3c49fbd0a027450e65a33b"},
    {file = "numpy-2.3.3-cp312-cp312-manylinux_2_27_aarch64.manylinux_2_28_aarch64.whl", hash = "sha256:1c02d0629d25d426585fb2e45a66154081b9fa677bc92a881ff1d216bc9919a8"},
    {file = "numpy-2.3.3-cp312-cp312-manylinux_2_27_x86_64.manylinux_2_28_x86_64.whl", hash = "sha256:d9192da52b9745f7f0766531dcfa978b7763916f158bb63bdb8a1eca0068ab20"},
    {file = "numpy-2.3.3-cp312-cp312-musllinux_1_2_aarch64.whl", hash = "sha256:cd7de500a5b66319db419dc3c345244404a164beae0d0937283b907d8152e6ea"},
    {file = "numpy-2.3.3-cp312-cp312-musllinux_1_2_x86_64.whl", hash = "sha256:93d4962d8f82af58f0b2eb85daaf1b3ca23fe0a85d0be8f1f2b7bb46034e56d7"},
    {file = "numpy-2.3.3-cp312-cp312-win32.whl", hash = "sha256:5534ed6b92f9b7dca6c0a19d6df12d41c68b991cef051d108f6dbff3babc4ebf"},
    {file = "numpy-2.3.3-cp312-cp312-win_amd64.whl", hash = "sha256:497d7cad08e7092dba36e3d296fe4c97708c93daf26643a1ae4b03f6294d30eb"},
    {file = "numpy-2.3.3-cp312-cp312-win_arm64.whl", hash = "sha256:ca0309a18d4dfea6fc6262a66d06c26cfe4640c3926ceec90e57791a82b6eee5"},
    {file = "numpy-2.3.3-cp313-cp313-macosx_10_13_x86_64.whl", hash = "sha256:f5415fb78995644253370985342cd03572ef8620b934da27d77377a2285955bf"},
    {file = "numpy-2.3.3-cp313-cp313-macosx_11_0_arm64.whl", hash = "sha256:d00de139a3324e26ed5b95870ce63be7ec7352171bc69a4cf1f157a48e3eb6b7"},
    {file = "numpy-2.3.3-cp313-cp313-macosx_14_0_arm64.whl", hash = "sha256:9dc13c6a5829610cc07422bc74d3ac083bd8323f14e2827d992f9e52e22cd6a6"},
    {file = "numpy-2.3.3-cp313-cp313-macosx_14_0_x86_64.whl", hash = "sha256:d79715d95f1894771eb4e60fb23f065663b2298f7d22945d66877aadf33d00c7"},
    {file = "numpy-2.3.3-cp313-cp313-manylinux_2_27_aarch64.manylinux_2_28_aarch64.whl", hash = "sha256:952cfd0748514ea7c3afc729a0fc639e61655ce4c55ab9acfab14bda4f402b4c"},
    {file = "numpy-2.3.3-cp313-cp313-manylinux_2_27_x86_64.manylinux_2_28_x86_64.whl", hash = "sha256:5b83648633d46f77039c29078751f80da65aa64d5622a3cd62aaef9d835b6c93"},
    {file = "numpy-2.3.3-cp313-cp313-musllinux_1_2_aarch64.whl", hash = "sha256:b001bae8cea1c7dfdb2ae2b017ed0a6f2102d7a70059df1e338e307a4c78a8ae"},
    {file = "numpy-2.3.3-cp313-cp313-musllinux_1_2_x86_64.whl", hash = "sha256:8e9aced64054739037d42fb84c54dd38b81ee238816c948c8f3ed134665dcd86"},
    {file = "numpy-2.3.3-cp313-cp313-win32.whl", hash = "sha256:9591e1221db3f37751e6442850429b3aabf7026d3b05542d102944ca7f00c8a8"},
    {file = "numpy-2.3.3-cp313-cp313-win_amd64.whl", hash = "sha256:f0dadeb302887f07431910f67a14d57209ed91130be0adea2f9793f1a4f817cf"},
    {file = "numpy-2.3.3-cp313-cp313-win_arm64.whl", hash = "sha256:3c7cf302ac6e0b76a64c4aecf1a09e51abd9b01fc7feee80f6c43e3ab1b1dbc5"},
    {file = "numpy-2.3.3-cp313-cp313t-macosx_10_13_x86_64.whl", hash = "sha256:eda59e44957d272846bb407aad19f89dc6f58fecf3504bd144f4c5cf81a7eacc"},
    {file = "numpy-2.3.3-cp313-cp313t-macosx_11_0_arm64.whl", hash = "sha256:823d04112bc85ef5c4fda73ba24e6096c8f869931405a80aa8b0e604510a26bc"},
    {file = "numpy-2.3.3-cp313-cp313t-macosx_14_0_arm64.whl", hash = "sha256:40051003e03db4041aa325da2a0971ba41cf65714e65d296397cc0e32de6018b"},
    {file = "numpy-2.3.3-cp313-cp313t-macosx_14_0_x86_64.whl", hash = "sha256:6ee9086235dd6ab7ae75aba5662f582a81ced49f0f1c6de4260a78d8f2d91a19"},
    {file = "numpy-2.3.3-cp313-cp313t-manylinux_2_27_aarch64.manylinux_2_28_aarch64.whl", hash = "sha256:94fcaa68757c3e2e668ddadeaa86ab05499a70725811e582b6a9858dd472fb30"},
    {file = "numpy-2.3.3-cp313-cp313t-manylinux_2_27_x86_64.manylinux_2_28_x86_64.whl", hash = "sha256:da1a74b90e7483d6ce5244053399a614b1d6b7bc30a60d2f570e5071f8959d3e"},
    {file = "numpy-2.3.3-cp313-cp313t-musllinux_1_2_aarch64.whl", hash = "sha256:2990adf06d1ecee3b3dcbb4977dfab6e9f09807598d647f04d385d29e7a3c3d3"},
    {file = "numpy-2.3.3-cp313-cp313t-musllinux_1_2_x86_64.whl", hash = "sha256:ed635ff692483b8e3f0fcaa8e7eb8a75ee71aa6d975388224f70821421800cea"},
    {file = "numpy-2.3.3-cp313-cp313t-win32.whl", hash = "sha256:a333b4ed33d8dc2b373cc955ca57babc00cd6f9009991d9edc5ddbc1bac36bcd"},
    {file = "numpy-2.3.3-cp313-cp313t-win_amd64.whl", hash = "sha256:4384a169c4d8f97195980815d6fcad04933a7e1ab3b530921c3fef7a1c63426d"},
    {file = "numpy-2.3.3-cp313-cp313t-win_arm64.whl", hash = "sha256:75370986cc0bc66f4ce5110ad35aae6d182cc4ce6433c40ad151f53690130bf1"},
    {file = "numpy-2.3.3-cp314-cp314-macosx_10_13_x86_64.whl", hash = "sha256:cd052f1fa6a78dee696b58a914b7229ecfa41f0a6d96dc663c1220a55e137593"},
    {file = "numpy-2.3.3-cp314-cp314-macosx_11_0_arm64.whl", hash = "sha256:414a97499480067d305fcac9716c29cf4d0d76db6ebf0bf3cbce666677f12652"},
    {file = "numpy-2.3.3-cp314-cp314-macosx_14_0_arm64.whl", hash = "sha256:50a5fe69f135f88a2be9b6ca0481a68a136f6febe1916e4920e12f1a34e708a7"},
    {file = "numpy-2.3.3-cp314-cp314-macosx_14_0_x86_64.whl", hash = "sha256:b912f2ed2b67a129e6a601e9d93d4fa37bef67e54cac442a2f588a54afe5c67a"},
    {file = "numpy-2.3.3-cp314-cp314-manylinux_2_27_aarch64.manylinux_2_28_aarch64.whl", hash = "sha256:9e318ee0596d76d4cb3d78535dc005fa60e5ea348cd131a51e99d0bdbe0b54fe"},
    {file = "numpy-2.3.3-cp314-cp314-manylinux_2_27_x86_64.manylinux_2_28_x86_64.whl", hash = "sha256:ce020080e4a52426202bdb6f7691c65bb55e49f261f31a8f506c9f6bc7450421"},
    {file = "numpy-2.3.3-cp314-cp314-musllinux_1_2_aarch64.whl", hash = "sha256:e6687dc183aa55dae4a705b35f9c0f8cb178bcaa2f029b241ac5356221d5c021"},
    {file = "numpy-2.3.3-cp314-cp314-musllinux_1_2_x86_64.whl", hash = "sha256:d8f3b1080782469fdc1718c4ed1d22549b5fb12af0d57d35e992158a772a37cf"},
    {file = "numpy-2.3.3-cp314-cp314-win32.whl", hash = "sha256:cb248499b0bc3be66ebd6578b83e5acacf1d6cb2a77f2248ce0e40fbec5a76d0"},
    {file = "numpy-2.3.3-cp314-cp314-win_amd64.whl", hash = "sha256:691808c2b26b0f002a032c73255d0bd89751425f379f7bcd22d140db593a96e8"},
    {file = "numpy-2.3.3-cp314-cp314-win_arm64.whl", hash = "sha256:9ad12e976ca7b10f1774b03615a2a4bab8addce37ecc77394d8e986927dc0dfe"},
    {file = "numpy-2.3.3-cp314-cp314t-macosx_10_13_x86_64.whl", hash = "sha256:9cc48e09feb11e1db00b320e9d30a4151f7369afb96bd0e48d942d09da3a0d00"},
    {file = "numpy-2.3.3-cp314-cp314t-macosx_11_0_arm64.whl", hash = "sha256:901bf6123879b7f251d3631967fd574690734236075082078e0571977c6a8e6a"},
    {file = "numpy-2.3.3-cp314-cp314t-macosx_14_0_arm64.whl", hash = "sha256:7f025652034199c301049296b59fa7d52c7e625017cae4c75d8662e377bf487d"},
    {file = "numpy-2.3.3-cp314-cp314t-macosx_14_0_x86_64.whl", hash = "sha256:533ca5f6d325c80b6007d4d7fb1984c303553534191024ec6a524a4c92a5935a"},
    {file = "numpy-2.3.3-cp314-cp314t-manylinux_2_27_aarch64.manylinux_2_28_aarch64.whl", hash = "sha256:0edd58682a399824633b66885d699d7de982800053acf20be1eaa46d92009c54"},
    {file = "numpy-2.3.3-cp314-cp314t-manylinux_2_27_x86_64.manylinux_2_28_x86_64.whl", hash = "sha256:367ad5d8fbec5d9296d18478804a530f1191e24ab4d75ab408346ae88045d25e"},
    {file = "numpy-2.3.3-cp314-cp314t-musllinux_1_2_aarch64.whl", hash = "sha256:8f6ac61a217437946a1fa48d24c47c91a0c4f725237871117dea264982128097"},
    {file = "numpy-2.3.3-cp314-cp314t-musllinux_1_2_x86_64.whl", hash = "sha256:179a42101b845a816d464b6fe9a845dfaf308fdfc7925387195570789bb2c970"},
    {file = "numpy-2.3.3-cp314-cp314t-win32.whl", hash = "sha256:1250c5d3d2562ec4174bce2e3a1523041595f9b651065e4a4473f5f48a6bc8a5"},
    {file = "numpy-2.3.3-cp314-cp314t-win_amd64.whl", hash = "sha256:b37a0b2e5935409daebe82c1e42274d30d9dd355852529eab91dab8dcca7419f"},
    {file = "numpy-2.3.3-cp314-cp314t-win_arm64.whl", hash = "sha256:78c9f6560dc7e6b3990e32df7ea1a50bbd0e2a111e05209963f5ddcab7073b0b"},
    {file = "numpy-2.3.3-pp311-pypy311_pp73-macosx_10_15_x86_64.whl", hash = "sha256:1e02c7159791cd481e1e6d5ddd766b62a4d5acf8df4d4d1afe35ee9c5c33a41e"},
    {file = "numpy-2.3.3-pp311-pypy311_pp73-macosx_11_0_arm64.whl", hash = "sha256:dca2d0fc80b3893ae72197b39f69d55a3cd8b17ea1b50aa4c62de82419936150"},
    {file = "numpy-2.3.3-pp311-pypy311_pp73-macosx_14_0_arm64.whl", hash = "sha256:99683cbe0658f8271b333a1b1b4bb3173750ad59c0c61f5bbdc5b318918fffe3"},
    {file = "numpy-2.3.3-pp311-pypy311_pp73-macosx_14_0_x86_64.whl", hash = "sha256:d9d537a39cc9de668e5cd0e25affb17aec17b577c6b3ae8a3d866b479fbe88d0"},
    {file = "numpy-2.3.3-pp311-pypy311_pp73-manylinux_2_27_aarch64.manylinux_2_28_aarch64.whl", hash = "sha256:8596ba2f8af5f93b01d97563832686d20206d303024777f6dfc2e7c7c3f1850e"},
    {file = "numpy-2.3.3-pp311-pypy311_pp73-manylinux_2_27_x86_64.manylinux_2_28_x86_64.whl", hash = "sha256:e1ec5615b05369925bd1125f27df33f3b6c8bc10d788d5999ecd8769a1fa04db"},
    {file = "numpy-2.3.3-pp311-pypy311_pp73-win_amd64.whl", hash = "sha256:2e267c7da5bf7309670523896df97f93f6e469fb931161f483cd6882b3b1a5dc"},
    {file = "numpy-2.3.3.tar.gz", hash = "sha256:ddc7c39727ba62b80dfdbedf400d1c10ddfa8eefbd7ec8dcb118be8b56d31029"},
]

[[package]]
name = "nvidia-cublas-cu12"
version = "12.6.4.1"
description = "CUBLAS native runtime libraries"
optional = false
python-versions = ">=3"
files = [
    {file = "nvidia_cublas_cu12-12.6.4.1-py3-none-manylinux2014_x86_64.manylinux_2_17_x86_64.whl", hash = "sha256:08ed2686e9875d01b58e3cb379c6896df8e76c75e0d4a7f7dace3d7b6d9ef8eb"},
    {file = "nvidia_cublas_cu12-12.6.4.1-py3-none-manylinux_2_27_aarch64.whl", hash = "sha256:235f728d6e2a409eddf1df58d5b0921cf80cfa9e72b9f2775ccb7b4a87984668"},
    {file = "nvidia_cublas_cu12-12.6.4.1-py3-none-win_amd64.whl", hash = "sha256:9e4fa264f4d8a4eb0cdbd34beadc029f453b3bafae02401e999cf3d5a5af75f8"},
]

[[package]]
name = "nvidia-cuda-cupti-cu12"
version = "12.6.80"
description = "CUDA profiling tools runtime libs."
optional = false
python-versions = ">=3"
files = [
    {file = "nvidia_cuda_cupti_cu12-12.6.80-py3-none-manylinux2014_aarch64.manylinux_2_17_aarch64.whl", hash = "sha256:166ee35a3ff1587f2490364f90eeeb8da06cd867bd5b701bf7f9a02b78bc63fc"},
    {file = "nvidia_cuda_cupti_cu12-12.6.80-py3-none-manylinux2014_aarch64.whl", hash = "sha256:358b4a1d35370353d52e12f0a7d1769fc01ff74a191689d3870b2123156184c4"},
    {file = "nvidia_cuda_cupti_cu12-12.6.80-py3-none-manylinux2014_x86_64.manylinux_2_17_x86_64.whl", hash = "sha256:6768bad6cab4f19e8292125e5f1ac8aa7d1718704012a0e3272a6f61c4bce132"},
    {file = "nvidia_cuda_cupti_cu12-12.6.80-py3-none-manylinux2014_x86_64.whl", hash = "sha256:a3eff6cdfcc6a4c35db968a06fcadb061cbc7d6dde548609a941ff8701b98b73"},
    {file = "nvidia_cuda_cupti_cu12-12.6.80-py3-none-win_amd64.whl", hash = "sha256:bbe6ae76e83ce5251b56e8c8e61a964f757175682bbad058b170b136266ab00a"},
]

[[package]]
name = "nvidia-cuda-nvrtc-cu12"
version = "12.6.77"
description = "NVRTC native runtime libraries"
optional = false
python-versions = ">=3"
files = [
    {file = "nvidia_cuda_nvrtc_cu12-12.6.77-py3-none-manylinux2014_aarch64.whl", hash = "sha256:5847f1d6e5b757f1d2b3991a01082a44aad6f10ab3c5c0213fa3e25bddc25a13"},
    {file = "nvidia_cuda_nvrtc_cu12-12.6.77-py3-none-manylinux2014_x86_64.whl", hash = "sha256:35b0cc6ee3a9636d5409133e79273ce1f3fd087abb0532d2d2e8fff1fe9efc53"},
    {file = "nvidia_cuda_nvrtc_cu12-12.6.77-py3-none-win_amd64.whl", hash = "sha256:f7007dbd914c56bd80ea31bc43e8e149da38f68158f423ba845fc3292684e45a"},
]

[[package]]
name = "nvidia-cuda-runtime-cu12"
version = "12.6.77"
description = "CUDA Runtime native Libraries"
optional = false
python-versions = ">=3"
files = [
    {file = "nvidia_cuda_runtime_cu12-12.6.77-py3-none-manylinux2014_aarch64.manylinux_2_17_aarch64.whl", hash = "sha256:6116fad3e049e04791c0256a9778c16237837c08b27ed8c8401e2e45de8d60cd"},
    {file = "nvidia_cuda_runtime_cu12-12.6.77-py3-none-manylinux2014_aarch64.whl", hash = "sha256:d461264ecb429c84c8879a7153499ddc7b19b5f8d84c204307491989a365588e"},
    {file = "nvidia_cuda_runtime_cu12-12.6.77-py3-none-manylinux2014_x86_64.manylinux_2_17_x86_64.whl", hash = "sha256:ba3b56a4f896141e25e19ab287cd71e52a6a0f4b29d0d31609f60e3b4d5219b7"},
    {file = "nvidia_cuda_runtime_cu12-12.6.77-py3-none-manylinux2014_x86_64.whl", hash = "sha256:a84d15d5e1da416dd4774cb42edf5e954a3e60cc945698dc1d5be02321c44dc8"},
    {file = "nvidia_cuda_runtime_cu12-12.6.77-py3-none-win_amd64.whl", hash = "sha256:86c58044c824bf3c173c49a2dbc7a6c8b53cb4e4dca50068be0bf64e9dab3f7f"},
]

[[package]]
name = "nvidia-cudnn-cu12"
version = "9.5.1.17"
description = "cuDNN runtime libraries"
optional = false
python-versions = ">=3"
files = [
    {file = "nvidia_cudnn_cu12-9.5.1.17-py3-none-manylinux_2_28_aarch64.whl", hash = "sha256:9fd4584468533c61873e5fda8ca41bac3a38bcb2d12350830c69b0a96a7e4def"},
    {file = "nvidia_cudnn_cu12-9.5.1.17-py3-none-manylinux_2_28_x86_64.whl", hash = "sha256:30ac3869f6db17d170e0e556dd6cc5eee02647abc31ca856634d5a40f82c15b2"},
    {file = "nvidia_cudnn_cu12-9.5.1.17-py3-none-win_amd64.whl", hash = "sha256:d7af0f8a4f3b4b9dbb3122f2ef553b45694ed9c384d5a75bab197b8eefb79ab8"},
]

[package.dependencies]
nvidia-cublas-cu12 = "*"

[[package]]
name = "nvidia-cufft-cu12"
version = "11.3.0.4"
description = "CUFFT native runtime libraries"
optional = false
python-versions = ">=3"
files = [
    {file = "nvidia_cufft_cu12-11.3.0.4-py3-none-manylinux2014_aarch64.manylinux_2_17_aarch64.whl", hash = "sha256:d16079550df460376455cba121db6564089176d9bac9e4f360493ca4741b22a6"},
    {file = "nvidia_cufft_cu12-11.3.0.4-py3-none-manylinux2014_aarch64.whl", hash = "sha256:8510990de9f96c803a051822618d42bf6cb8f069ff3f48d93a8486efdacb48fb"},
    {file = "nvidia_cufft_cu12-11.3.0.4-py3-none-manylinux2014_x86_64.manylinux_2_17_x86_64.whl", hash = "sha256:ccba62eb9cef5559abd5e0d54ceed2d9934030f51163df018532142a8ec533e5"},
    {file = "nvidia_cufft_cu12-11.3.0.4-py3-none-manylinux2014_x86_64.whl", hash = "sha256:768160ac89f6f7b459bee747e8d175dbf53619cfe74b2a5636264163138013ca"},
    {file = "nvidia_cufft_cu12-11.3.0.4-py3-none-win_amd64.whl", hash = "sha256:6048ebddfb90d09d2707efb1fd78d4e3a77cb3ae4dc60e19aab6be0ece2ae464"},
]

[package.dependencies]
nvidia-nvjitlink-cu12 = "*"

[[package]]
name = "nvidia-cufile-cu12"
version = "1.11.1.6"
description = "cuFile GPUDirect libraries"
optional = false
python-versions = ">=3"
files = [
    {file = "nvidia_cufile_cu12-1.11.1.6-py3-none-manylinux2014_x86_64.manylinux_2_17_x86_64.whl", hash = "sha256:cc23469d1c7e52ce6c1d55253273d32c565dd22068647f3aa59b3c6b005bf159"},
    {file = "nvidia_cufile_cu12-1.11.1.6-py3-none-manylinux_2_27_aarch64.whl", hash = "sha256:8f57a0051dcf2543f6dc2b98a98cb2719c37d3cee1baba8965d57f3bbc90d4db"},
]

[[package]]
name = "nvidia-curand-cu12"
version = "10.3.7.77"
description = "CURAND native runtime libraries"
optional = false
python-versions = ">=3"
files = [
    {file = "nvidia_curand_cu12-10.3.7.77-py3-none-manylinux2014_aarch64.whl", hash = "sha256:6e82df077060ea28e37f48a3ec442a8f47690c7499bff392a5938614b56c98d8"},
    {file = "nvidia_curand_cu12-10.3.7.77-py3-none-manylinux2014_x86_64.manylinux_2_17_x86_64.whl", hash = "sha256:a42cd1344297f70b9e39a1e4f467a4e1c10f1da54ff7a85c12197f6c652c8bdf"},
    {file = "nvidia_curand_cu12-10.3.7.77-py3-none-manylinux2014_x86_64.whl", hash = "sha256:99f1a32f1ac2bd134897fc7a203f779303261268a65762a623bf30cc9fe79117"},
    {file = "nvidia_curand_cu12-10.3.7.77-py3-none-manylinux_2_27_aarch64.whl", hash = "sha256:7b2ed8e95595c3591d984ea3603dd66fe6ce6812b886d59049988a712ed06b6e"},
    {file = "nvidia_curand_cu12-10.3.7.77-py3-none-win_amd64.whl", hash = "sha256:6d6d935ffba0f3d439b7cd968192ff068fafd9018dbf1b85b37261b13cfc9905"},
]

[[package]]
name = "nvidia-cusolver-cu12"
version = "11.7.1.2"
description = "CUDA solver native runtime libraries"
optional = false
python-versions = ">=3"
files = [
    {file = "nvidia_cusolver_cu12-11.7.1.2-py3-none-manylinux2014_aarch64.whl", hash = "sha256:0ce237ef60acde1efc457335a2ddadfd7610b892d94efee7b776c64bb1cac9e0"},
    {file = "nvidia_cusolver_cu12-11.7.1.2-py3-none-manylinux2014_x86_64.manylinux_2_17_x86_64.whl", hash = "sha256:e9e49843a7707e42022babb9bcfa33c29857a93b88020c4e4434656a655b698c"},
    {file = "nvidia_cusolver_cu12-11.7.1.2-py3-none-manylinux2014_x86_64.whl", hash = "sha256:6cf28f17f64107a0c4d7802be5ff5537b2130bfc112f25d5a30df227058ca0e6"},
    {file = "nvidia_cusolver_cu12-11.7.1.2-py3-none-manylinux_2_27_aarch64.whl", hash = "sha256:dbbe4fc38ec1289c7e5230e16248365e375c3673c9c8bac5796e2e20db07f56e"},
    {file = "nvidia_cusolver_cu12-11.7.1.2-py3-none-win_amd64.whl", hash = "sha256:6813f9d8073f555444a8705f3ab0296d3e1cb37a16d694c5fc8b862a0d8706d7"},
]

[package.dependencies]
nvidia-cublas-cu12 = "*"
nvidia-cusparse-cu12 = "*"
nvidia-nvjitlink-cu12 = "*"

[[package]]
name = "nvidia-cusparse-cu12"
version = "12.5.4.2"
description = "CUSPARSE native runtime libraries"
optional = false
python-versions = ">=3"
files = [
    {file = "nvidia_cusparse_cu12-12.5.4.2-py3-none-manylinux2014_aarch64.manylinux_2_17_aarch64.whl", hash = "sha256:d25b62fb18751758fe3c93a4a08eff08effedfe4edf1c6bb5afd0890fe88f887"},
    {file = "nvidia_cusparse_cu12-12.5.4.2-py3-none-manylinux2014_aarch64.whl", hash = "sha256:7aa32fa5470cf754f72d1116c7cbc300b4e638d3ae5304cfa4a638a5b87161b1"},
    {file = "nvidia_cusparse_cu12-12.5.4.2-py3-none-manylinux2014_x86_64.manylinux_2_17_x86_64.whl", hash = "sha256:7556d9eca156e18184b94947ade0fba5bb47d69cec46bf8660fd2c71a4b48b73"},
    {file = "nvidia_cusparse_cu12-12.5.4.2-py3-none-manylinux2014_x86_64.whl", hash = "sha256:23749a6571191a215cb74d1cdbff4a86e7b19f1200c071b3fcf844a5bea23a2f"},
    {file = "nvidia_cusparse_cu12-12.5.4.2-py3-none-win_amd64.whl", hash = "sha256:4acb8c08855a26d737398cba8fb6f8f5045d93f82612b4cfd84645a2332ccf20"},
]

[package.dependencies]
nvidia-nvjitlink-cu12 = "*"

[[package]]
name = "nvidia-cusparselt-cu12"
version = "0.6.3"
description = "NVIDIA cuSPARSELt"
optional = false
python-versions = "*"
files = [
    {file = "nvidia_cusparselt_cu12-0.6.3-py3-none-manylinux2014_aarch64.whl", hash = "sha256:8371549623ba601a06322af2133c4a44350575f5a3108fb75f3ef20b822ad5f1"},
    {file = "nvidia_cusparselt_cu12-0.6.3-py3-none-manylinux2014_x86_64.whl", hash = "sha256:e5c8a26c36445dd2e6812f1177978a24e2d37cacce7e090f297a688d1ec44f46"},
    {file = "nvidia_cusparselt_cu12-0.6.3-py3-none-win_amd64.whl", hash = "sha256:3b325bcbd9b754ba43df5a311488fca11a6b5dc3d11df4d190c000cf1a0765c7"},
]

[[package]]
name = "nvidia-nccl-cu12"
version = "2.26.2"
description = "NVIDIA Collective Communication Library (NCCL) Runtime"
optional = false
python-versions = ">=3"
files = [
    {file = "nvidia_nccl_cu12-2.26.2-py3-none-manylinux2014_aarch64.manylinux_2_17_aarch64.whl", hash = "sha256:5c196e95e832ad30fbbb50381eb3cbd1fadd5675e587a548563993609af19522"},
    {file = "nvidia_nccl_cu12-2.26.2-py3-none-manylinux2014_x86_64.manylinux_2_17_x86_64.whl", hash = "sha256:694cf3879a206553cc9d7dbda76b13efaf610fdb70a50cba303de1b0d1530ac6"},
]

[[package]]
name = "nvidia-nvjitlink-cu12"
version = "12.6.85"
description = "Nvidia JIT LTO Library"
optional = false
python-versions = ">=3"
files = [
    {file = "nvidia_nvjitlink_cu12-12.6.85-py3-none-manylinux2010_x86_64.manylinux_2_12_x86_64.whl", hash = "sha256:eedc36df9e88b682efe4309aa16b5b4e78c2407eac59e8c10a6a47535164369a"},
    {file = "nvidia_nvjitlink_cu12-12.6.85-py3-none-manylinux2014_aarch64.manylinux_2_17_aarch64.whl", hash = "sha256:cf4eaa7d4b6b543ffd69d6abfb11efdeb2db48270d94dfd3a452c24150829e41"},
    {file = "nvidia_nvjitlink_cu12-12.6.85-py3-none-win_amd64.whl", hash = "sha256:e61120e52ed675747825cdd16febc6a0730537451d867ee58bee3853b1b13d1c"},
]

[[package]]
name = "nvidia-nvtx-cu12"
version = "12.6.77"
description = "NVIDIA Tools Extension"
optional = false
python-versions = ">=3"
files = [
    {file = "nvidia_nvtx_cu12-12.6.77-py3-none-manylinux2014_aarch64.manylinux_2_17_aarch64.whl", hash = "sha256:f44f8d86bb7d5629988d61c8d3ae61dddb2015dee142740536bc7481b022fe4b"},
    {file = "nvidia_nvtx_cu12-12.6.77-py3-none-manylinux2014_aarch64.whl", hash = "sha256:adcaabb9d436c9761fca2b13959a2d237c5f9fd406c8e4b723c695409ff88059"},
    {file = "nvidia_nvtx_cu12-12.6.77-py3-none-manylinux2014_x86_64.manylinux_2_17_x86_64.whl", hash = "sha256:b90bed3df379fa79afbd21be8e04a0314336b8ae16768b58f2d34cb1d04cd7d2"},
    {file = "nvidia_nvtx_cu12-12.6.77-py3-none-manylinux2014_x86_64.whl", hash = "sha256:6574241a3ec5fdc9334353ab8c479fe75841dbe8f4532a8fc97ce63503330ba1"},
    {file = "nvidia_nvtx_cu12-12.6.77-py3-none-win_amd64.whl", hash = "sha256:2fb11a4af04a5e6c84073e6404d26588a34afd35379f0855a99797897efa75c0"},
]

[[package]]
name = "packaging"
version = "25.0"
description = "Core utilities for Python packages"
optional = false
python-versions = ">=3.8"
files = [
    {file = "packaging-25.0-py3-none-any.whl", hash = "sha256:29572ef2b1f17581046b3a2227d5c611fb25ec70ca1ba8554b24b0e69331a484"},
    {file = "packaging-25.0.tar.gz", hash = "sha256:d443872c98d677bf60f6a1f2f8c1cb748e8fe762d2bf9d3148b5599295b0fc4f"},
]

[[package]]
name = "pillow"
version = "11.3.0"
description = "Python Imaging Library (Fork)"
optional = false
python-versions = ">=3.9"
files = [
    {file = "pillow-11.3.0-cp310-cp310-macosx_10_10_x86_64.whl", hash = "sha256:1b9c17fd4ace828b3003dfd1e30bff24863e0eb59b535e8f80194d9cc7ecf860"},
    {file = "pillow-11.3.0-cp310-cp310-macosx_11_0_arm64.whl", hash = "sha256:65dc69160114cdd0ca0f35cb434633c75e8e7fad4cf855177a05bf38678f73ad"},
    {file = "pillow-11.3.0-cp310-cp310-manylinux2014_aarch64.manylinux_2_17_aarch64.whl", hash = "sha256:7107195ddc914f656c7fc8e4a5e1c25f32e9236ea3ea860f257b0436011fddd0"},
    {file = "pillow-11.3.0-cp310-cp310-manylinux2014_x86_64.manylinux_2_17_x86_64.whl", hash = "sha256:cc3e831b563b3114baac7ec2ee86819eb03caa1a2cef0b481a5675b59c4fe23b"},
    {file = "pillow-11.3.0-cp310-cp310-manylinux_2_27_aarch64.manylinux_2_28_aarch64.whl", hash = "sha256:f1f182ebd2303acf8c380a54f615ec883322593320a9b00438eb842c1f37ae50"},
    {file = "pillow-11.3.0-cp310-cp310-manylinux_2_27_x86_64.manylinux_2_28_x86_64.whl", hash = "sha256:4445fa62e15936a028672fd48c4c11a66d641d2c05726c7ec1f8ba6a572036ae"},
    {file = "pillow-11.3.0-cp310-cp310-musllinux_1_2_aarch64.whl", hash = "sha256:71f511f6b3b91dd543282477be45a033e4845a40278fa8dcdbfdb07109bf18f9"},
    {file = "pillow-11.3.0-cp310-cp310-musllinux_1_2_x86_64.whl", hash = "sha256:040a5b691b0713e1f6cbe222e0f4f74cd233421e105850ae3b3c0ceda520f42e"},
    {file = "pillow-11.3.0-cp310-cp310-win32.whl", hash = "sha256:89bd777bc6624fe4115e9fac3352c79ed60f3bb18651420635f26e643e3dd1f6"},
    {file = "pillow-11.3.0-cp310-cp310-win_amd64.whl", hash = "sha256:19d2ff547c75b8e3ff46f4d9ef969a06c30ab2d4263a9e287733aa8b2429ce8f"},
    {file = "pillow-11.3.0-cp310-cp310-win_arm64.whl", hash = "sha256:819931d25e57b513242859ce1876c58c59dc31587847bf74cfe06b2e0cb22d2f"},
    {file = "pillow-11.3.0-cp311-cp311-macosx_10_10_x86_64.whl", hash = "sha256:1cd110edf822773368b396281a2293aeb91c90a2db00d78ea43e7e861631b722"},
    {file = "pillow-11.3.0-cp311-cp311-macosx_11_0_arm64.whl", hash = "sha256:9c412fddd1b77a75aa904615ebaa6001f169b26fd467b4be93aded278266b288"},
    {file = "pillow-11.3.0-cp311-cp311-manylinux2014_aarch64.manylinux_2_17_aarch64.whl", hash = "sha256:7d1aa4de119a0ecac0a34a9c8bde33f34022e2e8f99104e47a3ca392fd60e37d"},
    {file = "pillow-11.3.0-cp311-cp311-manylinux2014_x86_64.manylinux_2_17_x86_64.whl", hash = "sha256:91da1d88226663594e3f6b4b8c3c8d85bd504117d043740a8e0ec449087cc494"},
    {file = "pillow-11.3.0-cp311-cp311-manylinux_2_27_aarch64.manylinux_2_28_aarch64.whl", hash = "sha256:643f189248837533073c405ec2f0bb250ba54598cf80e8c1e043381a60632f58"},
    {file = "pillow-11.3.0-cp311-cp311-manylinux_2_27_x86_64.manylinux_2_28_x86_64.whl", hash = "sha256:106064daa23a745510dabce1d84f29137a37224831d88eb4ce94bb187b1d7e5f"},
    {file = "pillow-11.3.0-cp311-cp311-musllinux_1_2_aarch64.whl", hash = "sha256:cd8ff254faf15591e724dc7c4ddb6bf4793efcbe13802a4ae3e863cd300b493e"},
    {file = "pillow-11.3.0-cp311-cp311-musllinux_1_2_x86_64.whl", hash = "sha256:932c754c2d51ad2b2271fd01c3d121daaa35e27efae2a616f77bf164bc0b3e94"},
    {file = "pillow-11.3.0-cp311-cp311-win32.whl", hash = "sha256:b4b8f3efc8d530a1544e5962bd6b403d5f7fe8b9e08227c6b255f98ad82b4ba0"},
    {file = "pillow-11.3.0-cp311-cp311-win_amd64.whl", hash = "sha256:1a992e86b0dd7aeb1f053cd506508c0999d710a8f07b4c791c63843fc6a807ac"},
    {file = "pillow-11.3.0-cp311-cp311-win_arm64.whl", hash = "sha256:30807c931ff7c095620fe04448e2c2fc673fcbb1ffe2a7da3fb39613489b1ddd"},
    {file = "pillow-11.3.0-cp312-cp312-macosx_10_13_x86_64.whl", hash = "sha256:fdae223722da47b024b867c1ea0be64e0df702c5e0a60e27daad39bf960dd1e4"},
    {file = "pillow-11.3.0-cp312-cp312-macosx_11_0_arm64.whl", hash = "sha256:921bd305b10e82b4d1f5e802b6850677f965d8394203d182f078873851dada69"},
    {file = "pillow-11.3.0-cp312-cp312-manylinux2014_aarch64.manylinux_2_17_aarch64.whl", hash = "sha256:eb76541cba2f958032d79d143b98a3a6b3ea87f0959bbe256c0b5e416599fd5d"},
    {file = "pillow-11.3.0-cp312-cp312-manylinux2014_x86_64.manylinux_2_17_x86_64.whl", hash = "sha256:67172f2944ebba3d4a7b54f2e95c786a3a50c21b88456329314caaa28cda70f6"},
    {file = "pillow-11.3.0-cp312-cp312-manylinux_2_27_aarch64.manylinux_2_28_aarch64.whl", hash = "sha256:97f07ed9f56a3b9b5f49d3661dc9607484e85c67e27f3e8be2c7d28ca032fec7"},
    {file = "pillow-11.3.0-cp312-cp312-manylinux_2_27_x86_64.manylinux_2_28_x86_64.whl", hash = "sha256:676b2815362456b5b3216b4fd5bd89d362100dc6f4945154ff172e206a22c024"},
    {file = "pillow-11.3.0-cp312-cp312-musllinux_1_2_aarch64.whl", hash = "sha256:3e184b2f26ff146363dd07bde8b711833d7b0202e27d13540bfe2e35a323a809"},
    {file = "pillow-11.3.0-cp312-cp312-musllinux_1_2_x86_64.whl", hash = "sha256:6be31e3fc9a621e071bc17bb7de63b85cbe0bfae91bb0363c893cbe67247780d"},
    {file = "pillow-11.3.0-cp312-cp312-win32.whl", hash = "sha256:7b161756381f0918e05e7cb8a371fff367e807770f8fe92ecb20d905d0e1c149"},
    {file = "pillow-11.3.0-cp312-cp312-win_amd64.whl", hash = "sha256:a6444696fce635783440b7f7a9fc24b3ad10a9ea3f0ab66c5905be1c19ccf17d"},
    {file = "pillow-11.3.0-cp312-cp312-win_arm64.whl", hash = "sha256:2aceea54f957dd4448264f9bf40875da0415c83eb85f55069d89c0ed436e3542"},
    {file = "pillow-11.3.0-cp313-cp313-ios_13_0_arm64_iphoneos.whl", hash = "sha256:1c627742b539bba4309df89171356fcb3cc5a9178355b2727d1b74a6cf155fbd"},
    {file = "pillow-11.3.0-cp313-cp313-ios_13_0_arm64_iphonesimulator.whl", hash = "sha256:30b7c02f3899d10f13d7a48163c8969e4e653f8b43416d23d13d1bbfdc93b9f8"},
    {file = "pillow-11.3.0-cp313-cp313-ios_13_0_x86_64_iphonesimulator.whl", hash = "sha256:7859a4cc7c9295f5838015d8cc0a9c215b77e43d07a25e460f35cf516df8626f"},
    {file = "pillow-11.3.0-cp313-cp313-macosx_10_13_x86_64.whl", hash = "sha256:ec1ee50470b0d050984394423d96325b744d55c701a439d2bd66089bff963d3c"},
    {file = "pillow-11.3.0-cp313-cp313-macosx_11_0_arm64.whl", hash = "sha256:7db51d222548ccfd274e4572fdbf3e810a5e66b00608862f947b163e613b67dd"},
    {file = "pillow-11.3.0-cp313-cp313-manylinux2014_aarch64.manylinux_2_17_aarch64.whl", hash = "sha256:2d6fcc902a24ac74495df63faad1884282239265c6839a0a6416d33faedfae7e"},
    {file = "pillow-11.3.0-cp313-cp313-manylinux2014_x86_64.manylinux_2_17_x86_64.whl", hash = "sha256:f0f5d8f4a08090c6d6d578351a2b91acf519a54986c055af27e7a93feae6d3f1"},
    {file = "pillow-11.3.0-cp313-cp313-manylinux_2_27_aarch64.manylinux_2_28_aarch64.whl", hash = "sha256:c37d8ba9411d6003bba9e518db0db0c58a680ab9fe5179f040b0463644bc9805"},
    {file = "pillow-11.3.0-cp313-cp313-manylinux_2_27_x86_64.manylinux_2_28_x86_64.whl", hash = "sha256:13f87d581e71d9189ab21fe0efb5a23e9f28552d5be6979e84001d3b8505abe8"},
    {file = "pillow-11.3.0-cp313-cp313-musllinux_1_2_aarch64.whl", hash = "sha256:023f6d2d11784a465f09fd09a34b150ea4672e85fb3d05931d89f373ab14abb2"},
    {file = "pillow-11.3.0-cp313-cp313-musllinux_1_2_x86_64.whl", hash = "sha256:45dfc51ac5975b938e9809451c51734124e73b04d0f0ac621649821a63852e7b"},
    {file = "pillow-11.3.0-cp313-cp313-win32.whl", hash = "sha256:a4d336baed65d50d37b88ca5b60c0fa9d81e3a87d4a7930d3880d1624d5b31f3"},
    {file = "pillow-11.3.0-cp313-cp313-win_amd64.whl", hash = "sha256:0bce5c4fd0921f99d2e858dc4d4d64193407e1b99478bc5cacecba2311abde51"},
    {file = "pillow-11.3.0-cp313-cp313-win_arm64.whl", hash = "sha256:1904e1264881f682f02b7f8167935cce37bc97db457f8e7849dc3a6a52b99580"},
    {file = "pillow-11.3.0-cp313-cp313t-macosx_10_13_x86_64.whl", hash = "sha256:4c834a3921375c48ee6b9624061076bc0a32a60b5532b322cc0ea64e639dd50e"},
    {file = "pillow-11.3.0-cp313-cp313t-macosx_11_0_arm64.whl", hash = "sha256:5e05688ccef30ea69b9317a9ead994b93975104a677a36a8ed8106be9260aa6d"},
    {file = "pillow-11.3.0-cp313-cp313t-manylinux2014_aarch64.manylinux_2_17_aarch64.whl", hash = "sha256:1019b04af07fc0163e2810167918cb5add8d74674b6267616021ab558dc98ced"},
    {file = "pillow-11.3.0-cp313-cp313t-manylinux2014_x86_64.manylinux_2_17_x86_64.whl", hash = "sha256:f944255db153ebb2b19c51fe85dd99ef0ce494123f21b9db4877ffdfc5590c7c"},
    {file = "pillow-11.3.0-cp313-cp313t-manylinux_2_27_aarch64.manylinux_2_28_aarch64.whl", hash = "sha256:1f85acb69adf2aaee8b7da124efebbdb959a104db34d3a2cb0f3793dbae422a8"},
    {file = "pillow-11.3.0-cp313-cp313t-manylinux_2_27_x86_64.manylinux_2_28_x86_64.whl", hash = "sha256:05f6ecbeff5005399bb48d198f098a9b4b6bdf27b8487c7f38ca16eeb070cd59"},
    {file = "pillow-11.3.0-cp313-cp313t-musllinux_1_2_aarch64.whl", hash = "sha256:a7bc6e6fd0395bc052f16b1a8670859964dbd7003bd0af2ff08342eb6e442cfe"},
    {file = "pillow-11.3.0-cp313-cp313t-musllinux_1_2_x86_64.whl", hash = "sha256:83e1b0161c9d148125083a35c1c5a89db5b7054834fd4387499e06552035236c"},
    {file = "pillow-11.3.0-cp313-cp313t-win32.whl", hash = "sha256:2a3117c06b8fb646639dce83694f2f9eac405472713fcb1ae887469c0d4f6788"},
    {file = "pillow-11.3.0-cp313-cp313t-win_amd64.whl", hash = "sha256:857844335c95bea93fb39e0fa2726b4d9d758850b34075a7e3ff4f4fa3aa3b31"},
    {file = "pillow-11.3.0-cp313-cp313t-win_arm64.whl", hash = "sha256:8797edc41f3e8536ae4b10897ee2f637235c94f27404cac7297f7b607dd0716e"},
    {file = "pillow-11.3.0-cp314-cp314-macosx_10_13_x86_64.whl", hash = "sha256:d9da3df5f9ea2a89b81bb6087177fb1f4d1c7146d583a3fe5c672c0d94e55e12"},
    {file = "pillow-11.3.0-cp314-cp314-macosx_11_0_arm64.whl", hash = "sha256:0b275ff9b04df7b640c59ec5a3cb113eefd3795a8df80bac69646ef699c6981a"},
    {file = "pillow-11.3.0-cp314-cp314-manylinux2014_aarch64.manylinux_2_17_aarch64.whl", hash = "sha256:0743841cabd3dba6a83f38a92672cccbd69af56e3e91777b0ee7f4dba4385632"},
    {file = "pillow-11.3.0-cp314-cp314-manylinux2014_x86_64.manylinux_2_17_x86_64.whl", hash = "sha256:2465a69cf967b8b49ee1b96d76718cd98c4e925414ead59fdf75cf0fd07df673"},
    {file = "pillow-11.3.0-cp314-cp314-manylinux_2_27_aarch64.manylinux_2_28_aarch64.whl", hash = "sha256:41742638139424703b4d01665b807c6468e23e699e8e90cffefe291c5832b027"},
    {file = "pillow-11.3.0-cp314-cp314-manylinux_2_27_x86_64.manylinux_2_28_x86_64.whl", hash = "sha256:93efb0b4de7e340d99057415c749175e24c8864302369e05914682ba642e5d77"},
    {file = "pillow-11.3.0-cp314-cp314-musllinux_1_2_aarch64.whl", hash = "sha256:7966e38dcd0fa11ca390aed7c6f20454443581d758242023cf36fcb319b1a874"},
    {file = "pillow-11.3.0-cp314-cp314-musllinux_1_2_x86_64.whl", hash = "sha256:98a9afa7b9007c67ed84c57c9e0ad86a6000da96eaa638e4f8abe5b65ff83f0a"},
    {file = "pillow-11.3.0-cp314-cp314-win32.whl", hash = "sha256:02a723e6bf909e7cea0dac1b0e0310be9d7650cd66222a5f1c571455c0a45214"},
    {file = "pillow-11.3.0-cp314-cp314-win_amd64.whl", hash = "sha256:a418486160228f64dd9e9efcd132679b7a02a5f22c982c78b6fc7dab3fefb635"},
    {file = "pillow-11.3.0-cp314-cp314-win_arm64.whl", hash = "sha256:155658efb5e044669c08896c0c44231c5e9abcaadbc5cd3648df2f7c0b96b9a6"},
    {file = "pillow-11.3.0-cp314-cp314t-macosx_10_13_x86_64.whl", hash = "sha256:59a03cdf019efbfeeed910bf79c7c93255c3d54bc45898ac2a4140071b02b4ae"},
    {file = "pillow-11.3.0-cp314-cp314t-macosx_11_0_arm64.whl", hash = "sha256:f8a5827f84d973d8636e9dc5764af4f0cf2318d26744b3d902931701b0d46653"},
    {file = "pillow-11.3.0-cp314-cp314t-manylinux2014_aarch64.manylinux_2_17_aarch64.whl", hash = "sha256:ee92f2fd10f4adc4b43d07ec5e779932b4eb3dbfbc34790ada5a6669bc095aa6"},
    {file = "pillow-11.3.0-cp314-cp314t-manylinux2014_x86_64.manylinux_2_17_x86_64.whl", hash = "sha256:c96d333dcf42d01f47b37e0979b6bd73ec91eae18614864622d9b87bbd5bbf36"},
    {file = "pillow-11.3.0-cp314-cp314t-manylinux_2_27_aarch64.manylinux_2_28_aarch64.whl", hash = "sha256:4c96f993ab8c98460cd0c001447bff6194403e8b1d7e149ade5f00594918128b"},
    {file = "pillow-11.3.0-cp314-cp314t-manylinux_2_27_x86_64.manylinux_2_28_x86_64.whl", hash = "sha256:41342b64afeba938edb034d122b2dda5db2139b9a4af999729ba8818e0056477"},
    {file = "pillow-11.3.0-cp314-cp314t-musllinux_1_2_aarch64.whl", hash = "sha256:068d9c39a2d1b358eb9f245ce7ab1b5c3246c7c8c7d9ba58cfa5b43146c06e50"},
    {file = "pillow-11.3.0-cp314-cp314t-musllinux_1_2_x86_64.whl", hash = "sha256:a1bc6ba083b145187f648b667e05a2534ecc4b9f2784c2cbe3089e44868f2b9b"},
    {file = "pillow-11.3.0-cp314-cp314t-win32.whl", hash = "sha256:118ca10c0d60b06d006be10a501fd6bbdfef559251ed31b794668ed569c87e12"},
    {file = "pillow-11.3.0-cp314-cp314t-win_amd64.whl", hash = "sha256:8924748b688aa210d79883357d102cd64690e56b923a186f35a82cbc10f997db"},
    {file = "pillow-11.3.0-cp314-cp314t-win_arm64.whl", hash = "sha256:79ea0d14d3ebad43ec77ad5272e6ff9bba5b679ef73375ea760261207fa8e0aa"},
    {file = "pillow-11.3.0-cp39-cp39-macosx_10_10_x86_64.whl", hash = "sha256:48d254f8a4c776de343051023eb61ffe818299eeac478da55227d96e241de53f"},
    {file = "pillow-11.3.0-cp39-cp39-macosx_11_0_arm64.whl", hash = "sha256:7aee118e30a4cf54fdd873bd3a29de51e29105ab11f9aad8c32123f58c8f8081"},
    {file = "pillow-11.3.0-cp39-cp39-manylinux2014_aarch64.manylinux_2_17_aarch64.whl", hash = "sha256:23cff760a9049c502721bdb743a7cb3e03365fafcdfc2ef9784610714166e5a4"},
    {file = "pillow-11.3.0-cp39-cp39-manylinux2014_x86_64.manylinux_2_17_x86_64.whl", hash = "sha256:6359a3bc43f57d5b375d1ad54a0074318a0844d11b76abccf478c37c986d3cfc"},
    {file = "pillow-11.3.0-cp39-cp39-manylinux_2_27_aarch64.manylinux_2_28_aarch64.whl", hash = "sha256:092c80c76635f5ecb10f3f83d76716165c96f5229addbd1ec2bdbbda7d496e06"},
    {file = "pillow-11.3.0-cp39-cp39-manylinux_2_27_x86_64.manylinux_2_28_x86_64.whl", hash = "sha256:cadc9e0ea0a2431124cde7e1697106471fc4c1da01530e679b2391c37d3fbb3a"},
    {file = "pillow-11.3.0-cp39-cp39-musllinux_1_2_aarch64.whl", hash = "sha256:6a418691000f2a418c9135a7cf0d797c1bb7d9a485e61fe8e7722845b95ef978"},
    {file = "pillow-11.3.0-cp39-cp39-musllinux_1_2_x86_64.whl", hash = "sha256:97afb3a00b65cc0804d1c7abddbf090a81eaac02768af58cbdcaaa0a931e0b6d"},
    {file = "pillow-11.3.0-cp39-cp39-win32.whl", hash = "sha256:ea944117a7974ae78059fcc1800e5d3295172bb97035c0c1d9345fca1419da71"},
    {file = "pillow-11.3.0-cp39-cp39-win_amd64.whl", hash = "sha256:e5c5858ad8ec655450a7c7df532e9842cf8df7cc349df7225c60d5d348c8aada"},
    {file = "pillow-11.3.0-cp39-cp39-win_arm64.whl", hash = "sha256:6abdbfd3aea42be05702a8dd98832329c167ee84400a1d1f61ab11437f1717eb"},
    {file = "pillow-11.3.0-pp310-pypy310_pp73-macosx_10_15_x86_64.whl", hash = "sha256:3cee80663f29e3843b68199b9d6f4f54bd1d4a6b59bdd91bceefc51238bcb967"},
    {file = "pillow-11.3.0-pp310-pypy310_pp73-macosx_11_0_arm64.whl", hash = "sha256:b5f56c3f344f2ccaf0dd875d3e180f631dc60a51b314295a3e681fe8cf851fbe"},
    {file = "pillow-11.3.0-pp310-pypy310_pp73-manylinux2014_aarch64.manylinux_2_17_aarch64.whl", hash = "sha256:e67d793d180c9df62f1f40aee3accca4829d3794c95098887edc18af4b8b780c"},
    {file = "pillow-11.3.0-pp310-pypy310_pp73-manylinux2014_x86_64.manylinux_2_17_x86_64.whl", hash = "sha256:d000f46e2917c705e9fb93a3606ee4a819d1e3aa7a9b442f6444f07e77cf5e25"},
    {file = "pillow-11.3.0-pp310-pypy310_pp73-manylinux_2_27_aarch64.manylinux_2_28_aarch64.whl", hash = "sha256:527b37216b6ac3a12d7838dc3bd75208ec57c1c6d11ef01902266a5a0c14fc27"},
    {file = "pillow-11.3.0-pp310-pypy310_pp73-manylinux_2_27_x86_64.manylinux_2_28_x86_64.whl", hash = "sha256:be5463ac478b623b9dd3937afd7fb7ab3d79dd290a28e2b6df292dc75063eb8a"},
    {file = "pillow-11.3.0-pp310-pypy310_pp73-win_amd64.whl", hash = "sha256:8dc70ca24c110503e16918a658b869019126ecfe03109b754c402daff12b3d9f"},
    {file = "pillow-11.3.0-pp311-pypy311_pp73-macosx_10_15_x86_64.whl", hash = "sha256:7c8ec7a017ad1bd562f93dbd8505763e688d388cde6e4a010ae1486916e713e6"},
    {file = "pillow-11.3.0-pp311-pypy311_pp73-macosx_11_0_arm64.whl", hash = "sha256:9ab6ae226de48019caa8074894544af5b53a117ccb9d3b3dcb2871464c829438"},
    {file = "pillow-11.3.0-pp311-pypy311_pp73-manylinux2014_aarch64.manylinux_2_17_aarch64.whl", hash = "sha256:fe27fb049cdcca11f11a7bfda64043c37b30e6b91f10cb5bab275806c32f6ab3"},
    {file = "pillow-11.3.0-pp311-pypy311_pp73-manylinux2014_x86_64.manylinux_2_17_x86_64.whl", hash = "sha256:465b9e8844e3c3519a983d58b80be3f668e2a7a5db97f2784e7079fbc9f9822c"},
    {file = "pillow-11.3.0-pp311-pypy311_pp73-manylinux_2_27_aarch64.manylinux_2_28_aarch64.whl", hash = "sha256:5418b53c0d59b3824d05e029669efa023bbef0f3e92e75ec8428f3799487f361"},
    {file = "pillow-11.3.0-pp311-pypy311_pp73-manylinux_2_27_x86_64.manylinux_2_28_x86_64.whl", hash = "sha256:504b6f59505f08ae014f724b6207ff6222662aab5cc9542577fb084ed0676ac7"},
    {file = "pillow-11.3.0-pp311-pypy311_pp73-win_amd64.whl", hash = "sha256:c84d689db21a1c397d001aa08241044aa2069e7587b398c8cc63020390b1c1b8"},
    {file = "pillow-11.3.0.tar.gz", hash = "sha256:3828ee7586cd0b2091b6209e5ad53e20d0649bbe87164a459d0676e035e8f523"},
]

[package.extras]
docs = ["furo", "olefile", "sphinx (>=8.2)", "sphinx-autobuild", "sphinx-copybutton", "sphinx-inline-tabs", "sphinxext-opengraph"]
fpx = ["olefile"]
mic = ["olefile"]
test-arrow = ["pyarrow"]
tests = ["check-manifest", "coverage (>=7.4.2)", "defusedxml", "markdown2", "olefile", "packaging", "pyroma", "pytest", "pytest-cov", "pytest-timeout", "pytest-xdist", "trove-classifiers (>=2024.10.12)"]
typing = ["typing-extensions"]
xmp = ["defusedxml"]

[[package]]
name = "pygments"
version = "2.19.2"
description = "Pygments is a syntax highlighting package written in Python."
category = "main"
optional = false
python-versions = ">=3.8"

[package.extras]
windows-terminal = ["colorama (>=0.4.6)"]

[[package]]
name = "pyyaml"
version = "6.0.2"
description = "YAML parser and emitter for Python"
optional = false
python-versions = ">=3.8"
files = [
    {file = "PyYAML-6.0.2-cp310-cp310-macosx_10_9_x86_64.whl", hash = "sha256:0a9a2848a5b7feac301353437eb7d5957887edbf81d56e903999a75a3d743086"},
    {file = "PyYAML-6.0.2-cp310-cp310-macosx_11_0_arm64.whl", hash = "sha256:29717114e51c84ddfba879543fb232a6ed60086602313ca38cce623c1d62cfbf"},
    {file = "PyYAML-6.0.2-cp310-cp310-manylinux_2_17_aarch64.manylinux2014_aarch64.whl", hash = "sha256:8824b5a04a04a047e72eea5cec3bc266db09e35de6bdfe34c9436ac5ee27d237"},
    {file = "PyYAML-6.0.2-cp310-cp310-manylinux_2_17_s390x.manylinux2014_s390x.whl", hash = "sha256:7c36280e6fb8385e520936c3cb3b8042851904eba0e58d277dca80a5cfed590b"},
    {file = "PyYAML-6.0.2-cp310-cp310-manylinux_2_17_x86_64.manylinux2014_x86_64.whl", hash = "sha256:ec031d5d2feb36d1d1a24380e4db6d43695f3748343d99434e6f5f9156aaa2ed"},
    {file = "PyYAML-6.0.2-cp310-cp310-musllinux_1_1_aarch64.whl", hash = "sha256:936d68689298c36b53b29f23c6dbb74de12b4ac12ca6cfe0e047bedceea56180"},
    {file = "PyYAML-6.0.2-cp310-cp310-musllinux_1_1_x86_64.whl", hash = "sha256:23502f431948090f597378482b4812b0caae32c22213aecf3b55325e049a6c68"},
    {file = "PyYAML-6.0.2-cp310-cp310-win32.whl", hash = "sha256:2e99c6826ffa974fe6e27cdb5ed0021786b03fc98e5ee3c5bfe1fd5015f42b99"},
    {file = "PyYAML-6.0.2-cp310-cp310-win_amd64.whl", hash = "sha256:a4d3091415f010369ae4ed1fc6b79def9416358877534caf6a0fdd2146c87a3e"},
    {file = "PyYAML-6.0.2-cp311-cp311-macosx_10_9_x86_64.whl", hash = "sha256:cc1c1159b3d456576af7a3e4d1ba7e6924cb39de8f67111c735f6fc832082774"},
    {file = "PyYAML-6.0.2-cp311-cp311-macosx_11_0_arm64.whl", hash = "sha256:1e2120ef853f59c7419231f3bf4e7021f1b936f6ebd222406c3b60212205d2ee"},
    {file = "PyYAML-6.0.2-cp311-cp311-manylinux_2_17_aarch64.manylinux2014_aarch64.whl", hash = "sha256:5d225db5a45f21e78dd9358e58a98702a0302f2659a3c6cd320564b75b86f47c"},
    {file = "PyYAML-6.0.2-cp311-cp311-manylinux_2_17_s390x.manylinux2014_s390x.whl", hash = "sha256:5ac9328ec4831237bec75defaf839f7d4564be1e6b25ac710bd1a96321cc8317"},
    {file = "PyYAML-6.0.2-cp311-cp311-manylinux_2_17_x86_64.manylinux2014_x86_64.whl", hash = "sha256:3ad2a3decf9aaba3d29c8f537ac4b243e36bef957511b4766cb0057d32b0be85"},
    {file = "PyYAML-6.0.2-cp311-cp311-musllinux_1_1_aarch64.whl", hash = "sha256:ff3824dc5261f50c9b0dfb3be22b4567a6f938ccce4587b38952d85fd9e9afe4"},
    {file = "PyYAML-6.0.2-cp311-cp311-musllinux_1_1_x86_64.whl", hash = "sha256:797b4f722ffa07cc8d62053e4cff1486fa6dc094105d13fea7b1de7d8bf71c9e"},
    {file = "PyYAML-6.0.2-cp311-cp311-win32.whl", hash = "sha256:11d8f3dd2b9c1207dcaf2ee0bbbfd5991f571186ec9cc78427ba5bd32afae4b5"},
    {file = "PyYAML-6.0.2-cp311-cp311-win_amd64.whl", hash = "sha256:e10ce637b18caea04431ce14fabcf5c64a1c61ec9c56b071a4b7ca131ca52d44"},
    {file = "PyYAML-6.0.2-cp312-cp312-macosx_10_9_x86_64.whl", hash = "sha256:c70c95198c015b85feafc136515252a261a84561b7b1d51e3384e0655ddf25ab"},
    {file = "PyYAML-6.0.2-cp312-cp312-macosx_11_0_arm64.whl", hash = "sha256:ce826d6ef20b1bc864f0a68340c8b3287705cae2f8b4b1d932177dcc76721725"},
    {file = "PyYAML-6.0.2-cp312-cp312-manylinux_2_17_aarch64.manylinux2014_aarch64.whl", hash = "sha256:1f71ea527786de97d1a0cc0eacd1defc0985dcf6b3f17bb77dcfc8c34bec4dc5"},
    {file = "PyYAML-6.0.2-cp312-cp312-manylinux_2_17_s390x.manylinux2014_s390x.whl", hash = "sha256:9b22676e8097e9e22e36d6b7bda33190d0d400f345f23d4065d48f4ca7ae0425"},
    {file = "PyYAML-6.0.2-cp312-cp312-manylinux_2_17_x86_64.manylinux2014_x86_64.whl", hash = "sha256:80bab7bfc629882493af4aa31a4cfa43a4c57c83813253626916b8c7ada83476"},
    {file = "PyYAML-6.0.2-cp312-cp312-musllinux_1_1_aarch64.whl", hash = "sha256:0833f8694549e586547b576dcfaba4a6b55b9e96098b36cdc7ebefe667dfed48"},
    {file = "PyYAML-6.0.2-cp312-cp312-musllinux_1_1_x86_64.whl", hash = "sha256:8b9c7197f7cb2738065c481a0461e50ad02f18c78cd75775628afb4d7137fb3b"},
    {file = "PyYAML-6.0.2-cp312-cp312-win32.whl", hash = "sha256:ef6107725bd54b262d6dedcc2af448a266975032bc85ef0172c5f059da6325b4"},
    {file = "PyYAML-6.0.2-cp312-cp312-win_amd64.whl", hash = "sha256:7e7401d0de89a9a855c839bc697c079a4af81cf878373abd7dc625847d25cbd8"},
    {file = "PyYAML-6.0.2-cp313-cp313-macosx_10_13_x86_64.whl", hash = "sha256:efdca5630322a10774e8e98e1af481aad470dd62c3170801852d752aa7a783ba"},
    {file = "PyYAML-6.0.2-cp313-cp313-macosx_11_0_arm64.whl", hash = "sha256:50187695423ffe49e2deacb8cd10510bc361faac997de9efef88badc3bb9e2d1"},
    {file = "PyYAML-6.0.2-cp313-cp313-manylinux_2_17_aarch64.manylinux2014_aarch64.whl", hash = "sha256:0ffe8360bab4910ef1b9e87fb812d8bc0a308b0d0eef8c8f44e0254ab3b07133"},
    {file = "PyYAML-6.0.2-cp313-cp313-manylinux_2_17_s390x.manylinux2014_s390x.whl", hash = "sha256:17e311b6c678207928d649faa7cb0d7b4c26a0ba73d41e99c4fff6b6c3276484"},
    {file = "PyYAML-6.0.2-cp313-cp313-manylinux_2_17_x86_64.manylinux2014_x86_64.whl", hash = "sha256:70b189594dbe54f75ab3a1acec5f1e3faa7e8cf2f1e08d9b561cb41b845f69d5"},
    {file = "PyYAML-6.0.2-cp313-cp313-musllinux_1_1_aarch64.whl", hash = "sha256:41e4e3953a79407c794916fa277a82531dd93aad34e29c2a514c2c0c5fe971cc"},
    {file = "PyYAML-6.0.2-cp313-cp313-musllinux_1_1_x86_64.whl", hash = "sha256:68ccc6023a3400877818152ad9a1033e3db8625d899c72eacb5a668902e4d652"},
    {file = "PyYAML-6.0.2-cp313-cp313-win32.whl", hash = "sha256:bc2fa7c6b47d6bc618dd7fb02ef6fdedb1090ec036abab80d4681424b84c1183"},
    {file = "PyYAML-6.0.2-cp313-cp313-win_amd64.whl", hash = "sha256:8388ee1976c416731879ac16da0aff3f63b286ffdd57cdeb95f3f2e085687563"},
    {file = "PyYAML-6.0.2-cp38-cp38-macosx_10_9_x86_64.whl", hash = "sha256:24471b829b3bf607e04e88d79542a9d48bb037c2267d7927a874e6c205ca7e9a"},
    {file = "PyYAML-6.0.2-cp38-cp38-manylinux_2_17_aarch64.manylinux2014_aarch64.whl", hash = "sha256:d7fded462629cfa4b685c5416b949ebad6cec74af5e2d42905d41e257e0869f5"},
    {file = "PyYAML-6.0.2-cp38-cp38-manylinux_2_17_s390x.manylinux2014_s390x.whl", hash = "sha256:d84a1718ee396f54f3a086ea0a66d8e552b2ab2017ef8b420e92edbc841c352d"},
    {file = "PyYAML-6.0.2-cp38-cp38-manylinux_2_17_x86_64.manylinux2014_x86_64.whl", hash = "sha256:9056c1ecd25795207ad294bcf39f2db3d845767be0ea6e6a34d856f006006083"},
    {file = "PyYAML-6.0.2-cp38-cp38-musllinux_1_1_x86_64.whl", hash = "sha256:82d09873e40955485746739bcb8b4586983670466c23382c19cffecbf1fd8706"},
    {file = "PyYAML-6.0.2-cp38-cp38-win32.whl", hash = "sha256:43fa96a3ca0d6b1812e01ced1044a003533c47f6ee8aca31724f78e93ccc089a"},
    {file = "PyYAML-6.0.2-cp38-cp38-win_amd64.whl", hash = "sha256:01179a4a8559ab5de078078f37e5c1a30d76bb88519906844fd7bdea1b7729ff"},
    {file = "PyYAML-6.0.2-cp39-cp39-macosx_10_9_x86_64.whl", hash = "sha256:688ba32a1cffef67fd2e9398a2efebaea461578b0923624778664cc1c914db5d"},
    {file = "PyYAML-6.0.2-cp39-cp39-macosx_11_0_arm64.whl", hash = "sha256:a8786accb172bd8afb8be14490a16625cbc387036876ab6ba70912730faf8e1f"},
    {file = "PyYAML-6.0.2-cp39-cp39-manylinux_2_17_aarch64.manylinux2014_aarch64.whl", hash = "sha256:d8e03406cac8513435335dbab54c0d385e4a49e4945d2909a581c83647ca0290"},
    {file = "PyYAML-6.0.2-cp39-cp39-manylinux_2_17_s390x.manylinux2014_s390x.whl", hash = "sha256:f753120cb8181e736c57ef7636e83f31b9c0d1722c516f7e86cf15b7aa57ff12"},
    {file = "PyYAML-6.0.2-cp39-cp39-manylinux_2_17_x86_64.manylinux2014_x86_64.whl", hash = "sha256:3b1fdb9dc17f5a7677423d508ab4f243a726dea51fa5e70992e59a7411c89d19"},
    {file = "PyYAML-6.0.2-cp39-cp39-musllinux_1_1_aarch64.whl", hash = "sha256:0b69e4ce7a131fe56b7e4d770c67429700908fc0752af059838b1cfb41960e4e"},
    {file = "PyYAML-6.0.2-cp39-cp39-musllinux_1_1_x86_64.whl", hash = "sha256:a9f8c2e67970f13b16084e04f134610fd1d374bf477b17ec1599185cf611d725"},
    {file = "PyYAML-6.0.2-cp39-cp39-win32.whl", hash = "sha256:6395c297d42274772abc367baaa79683958044e5d3835486c16da75d2a694631"},
    {file = "PyYAML-6.0.2-cp39-cp39-win_amd64.whl", hash = "sha256:39693e1f8320ae4f43943590b49779ffb98acb81f788220ea932a6b6c51004d8"},
    {file = "pyyaml-6.0.2.tar.gz", hash = "sha256:d584d9ec91ad65861cc08d42e834324ef890a082e591037abe114850ff7bbc3e"},
]

[[package]]
name = "regex"
version = "2025.9.1"
description = "Alternative regular expression module, to replace re."
optional = false
python-versions = ">=3.9"
files = [
    {file = "regex-2025.9.1-cp310-cp310-macosx_10_9_universal2.whl", hash = "sha256:c5aa2a6a73bf218515484b36a0d20c6ad9dc63f6339ff6224147b0e2c095ee55"},
    {file = "regex-2025.9.1-cp310-cp310-macosx_10_9_x86_64.whl", hash = "sha256:8c2ff5c01d5e47ad5fc9d31bcd61e78c2fa0068ed00cab86b7320214446da766"},
    {file = "regex-2025.9.1-cp310-cp310-macosx_11_0_arm64.whl", hash = "sha256:d49dc84e796b666181de8a9973284cad6616335f01b52bf099643253094920fc"},
    {file = "regex-2025.9.1-cp310-cp310-manylinux2014_aarch64.manylinux_2_17_aarch64.manylinux_2_28_aarch64.whl", hash = "sha256:d9914fe1040874f83c15fcea86d94ea54091b0666eab330aaab69e30d106aabe"},
    {file = "regex-2025.9.1-cp310-cp310-manylinux2014_ppc64le.manylinux_2_17_ppc64le.manylinux_2_28_ppc64le.whl", hash = "sha256:e71bceb3947362ec5eabd2ca0870bb78eae4edfc60c6c21495133c01b6cd2df4"},
    {file = "regex-2025.9.1-cp310-cp310-manylinux2014_s390x.manylinux_2_17_s390x.manylinux_2_28_s390x.whl", hash = "sha256:67a74456f410fe5e869239ee7a5423510fe5121549af133809d9591a8075893f"},
    {file = "regex-2025.9.1-cp310-cp310-manylinux2014_x86_64.manylinux_2_17_x86_64.manylinux_2_28_x86_64.whl", hash = "sha256:5c3b96ed0223b32dbdc53a83149b6de7ca3acd5acd9c8e64b42a166228abe29c"},
    {file = "regex-2025.9.1-cp310-cp310-manylinux2014_x86_64.manylinux_2_17_x86_64.whl", hash = "sha256:113d5aa950f428faf46fd77d452df62ebb4cc6531cb619f6cc30a369d326bfbd"},
    {file = "regex-2025.9.1-cp310-cp310-musllinux_1_2_aarch64.whl", hash = "sha256:fcdeb38de4f7f3d69d798f4f371189061446792a84e7c92b50054c87aae9c07c"},
    {file = "regex-2025.9.1-cp310-cp310-musllinux_1_2_ppc64le.whl", hash = "sha256:4bcdff370509164b67a6c8ec23c9fb40797b72a014766fdc159bb809bd74f7d8"},
    {file = "regex-2025.9.1-cp310-cp310-musllinux_1_2_s390x.whl", hash = "sha256:7383efdf6e8e8c61d85e00cfb2e2e18da1a621b8bfb4b0f1c2747db57b942b8f"},
    {file = "regex-2025.9.1-cp310-cp310-musllinux_1_2_x86_64.whl", hash = "sha256:1ec2bd3bdf0f73f7e9f48dca550ba7d973692d5e5e9a90ac42cc5f16c4432d8b"},
    {file = "regex-2025.9.1-cp310-cp310-win32.whl", hash = "sha256:9627e887116c4e9c0986d5c3b4f52bcfe3df09850b704f62ec3cbf177a0ae374"},
    {file = "regex-2025.9.1-cp310-cp310-win_amd64.whl", hash = "sha256:94533e32dc0065eca43912ee6649c90ea0681d59f56d43c45b5bcda9a740b3dd"},
    {file = "regex-2025.9.1-cp310-cp310-win_arm64.whl", hash = "sha256:a874a61bb580d48642ffd338570ee24ab13fa023779190513fcacad104a6e251"},
    {file = "regex-2025.9.1-cp311-cp311-macosx_10_9_universal2.whl", hash = "sha256:e5bcf112b09bfd3646e4db6bf2e598534a17d502b0c01ea6550ba4eca780c5e6"},
    {file = "regex-2025.9.1-cp311-cp311-macosx_10_9_x86_64.whl", hash = "sha256:67a0295a3c31d675a9ee0238d20238ff10a9a2fdb7a1323c798fc7029578b15c"},
    {file = "regex-2025.9.1-cp311-cp311-macosx_11_0_arm64.whl", hash = "sha256:ea8267fbadc7d4bd7c1301a50e85c2ff0de293ff9452a1a9f8d82c6cafe38179"},
    {file = "regex-2025.9.1-cp311-cp311-manylinux2014_aarch64.manylinux_2_17_aarch64.manylinux_2_28_aarch64.whl", hash = "sha256:6aeff21de7214d15e928fb5ce757f9495214367ba62875100d4c18d293750cc1"},
    {file = "regex-2025.9.1-cp311-cp311-manylinux2014_ppc64le.manylinux_2_17_ppc64le.manylinux_2_28_ppc64le.whl", hash = "sha256:d89f1bbbbbc0885e1c230f7770d5e98f4f00b0ee85688c871d10df8b184a6323"},
    {file = "regex-2025.9.1-cp311-cp311-manylinux2014_s390x.manylinux_2_17_s390x.manylinux_2_28_s390x.whl", hash = "sha256:ca3affe8ddea498ba9d294ab05f5f2d3b5ad5d515bc0d4a9016dd592a03afe52"},
    {file = "regex-2025.9.1-cp311-cp311-manylinux2014_x86_64.manylinux_2_17_x86_64.manylinux_2_28_x86_64.whl", hash = "sha256:91892a7a9f0a980e4c2c85dd19bc14de2b219a3a8867c4b5664b9f972dcc0c78"},
    {file = "regex-2025.9.1-cp311-cp311-musllinux_1_2_aarch64.whl", hash = "sha256:e1cb40406f4ae862710615f9f636c1e030fd6e6abe0e0f65f6a695a2721440c6"},
    {file = "regex-2025.9.1-cp311-cp311-musllinux_1_2_ppc64le.whl", hash = "sha256:94f6cff6f7e2149c7e6499a6ecd4695379eeda8ccbccb9726e8149f2fe382e92"},
    {file = "regex-2025.9.1-cp311-cp311-musllinux_1_2_s390x.whl", hash = "sha256:6c0226fb322b82709e78c49cc33484206647f8a39954d7e9de1567f5399becd0"},
    {file = "regex-2025.9.1-cp311-cp311-musllinux_1_2_x86_64.whl", hash = "sha256:a12f59c7c380b4fcf7516e9cbb126f95b7a9518902bcf4a852423ff1dcd03e6a"},
    {file = "regex-2025.9.1-cp311-cp311-win32.whl", hash = "sha256:49865e78d147a7a4f143064488da5d549be6bfc3f2579e5044cac61f5c92edd4"},
    {file = "regex-2025.9.1-cp311-cp311-win_amd64.whl", hash = "sha256:d34b901f6f2f02ef60f4ad3855d3a02378c65b094efc4b80388a3aeb700a5de7"},
    {file = "regex-2025.9.1-cp311-cp311-win_arm64.whl", hash = "sha256:47d7c2dab7e0b95b95fd580087b6ae196039d62306a592fa4e162e49004b6299"},
    {file = "regex-2025.9.1-cp312-cp312-macosx_10_13_universal2.whl", hash = "sha256:84a25164bd8dcfa9f11c53f561ae9766e506e580b70279d05a7946510bdd6f6a"},
    {file = "regex-2025.9.1-cp312-cp312-macosx_10_13_x86_64.whl", hash = "sha256:645e88a73861c64c1af558dd12294fb4e67b5c1eae0096a60d7d8a2143a611c7"},
    {file = "regex-2025.9.1-cp312-cp312-macosx_11_0_arm64.whl", hash = "sha256:10a450cba5cd5409526ee1d4449f42aad38dd83ac6948cbd6d7f71ca7018f7db"},
    {file = "regex-2025.9.1-cp312-cp312-manylinux2014_aarch64.manylinux_2_17_aarch64.manylinux_2_28_aarch64.whl", hash = "sha256:e9dc5991592933a4192c166eeb67b29d9234f9c86344481173d1bc52f73a7104"},
    {file = "regex-2025.9.1-cp312-cp312-manylinux2014_ppc64le.manylinux_2_17_ppc64le.manylinux_2_28_ppc64le.whl", hash = "sha256:a32291add816961aab472f4fad344c92871a2ee33c6c219b6598e98c1f0108f2"},
    {file = "regex-2025.9.1-cp312-cp312-manylinux2014_s390x.manylinux_2_17_s390x.manylinux_2_28_s390x.whl", hash = "sha256:588c161a68a383478e27442a678e3b197b13c5ba51dbba40c1ccb8c4c7bee9e9"},
    {file = "regex-2025.9.1-cp312-cp312-manylinux2014_x86_64.manylinux_2_17_x86_64.manylinux_2_28_x86_64.whl", hash = "sha256:47829ffaf652f30d579534da9085fe30c171fa2a6744a93d52ef7195dc38218b"},
    {file = "regex-2025.9.1-cp312-cp312-musllinux_1_2_aarch64.whl", hash = "sha256:1e978e5a35b293ea43f140c92a3269b6ab13fe0a2bf8a881f7ac740f5a6ade85"},
    {file = "regex-2025.9.1-cp312-cp312-musllinux_1_2_ppc64le.whl", hash = "sha256:4cf09903e72411f4bf3ac1eddd624ecfd423f14b2e4bf1c8b547b72f248b7bf7"},
    {file = "regex-2025.9.1-cp312-cp312-musllinux_1_2_s390x.whl", hash = "sha256:d016b0f77be63e49613c9e26aaf4a242f196cd3d7a4f15898f5f0ab55c9b24d2"},
    {file = "regex-2025.9.1-cp312-cp312-musllinux_1_2_x86_64.whl", hash = "sha256:656563e620de6908cd1c9d4f7b9e0777e3341ca7db9d4383bcaa44709c90281e"},
    {file = "regex-2025.9.1-cp312-cp312-win32.whl", hash = "sha256:df33f4ef07b68f7ab637b1dbd70accbf42ef0021c201660656601e8a9835de45"},
    {file = "regex-2025.9.1-cp312-cp312-win_amd64.whl", hash = "sha256:5aba22dfbc60cda7c0853516104724dc904caa2db55f2c3e6e984eb858d3edf3"},
    {file = "regex-2025.9.1-cp312-cp312-win_arm64.whl", hash = "sha256:ec1efb4c25e1849c2685fa95da44bfde1b28c62d356f9c8d861d4dad89ed56e9"},
    {file = "regex-2025.9.1-cp313-cp313-macosx_10_13_universal2.whl", hash = "sha256:bc6834727d1b98d710a63e6c823edf6ffbf5792eba35d3fa119531349d4142ef"},
    {file = "regex-2025.9.1-cp313-cp313-macosx_10_13_x86_64.whl", hash = "sha256:c3dc05b6d579875719bccc5f3037b4dc80433d64e94681a0061845bd8863c025"},
    {file = "regex-2025.9.1-cp313-cp313-macosx_11_0_arm64.whl", hash = "sha256:22213527df4c985ec4a729b055a8306272d41d2f45908d7bacb79be0fa7a75ad"},
    {file = "regex-2025.9.1-cp313-cp313-manylinux2014_aarch64.manylinux_2_17_aarch64.manylinux_2_28_aarch64.whl", hash = "sha256:8e3f6e3c5a5a1adc3f7ea1b5aec89abfc2f4fbfba55dafb4343cd1d084f715b2"},
    {file = "regex-2025.9.1-cp313-cp313-manylinux2014_ppc64le.manylinux_2_17_ppc64le.manylinux_2_28_ppc64le.whl", hash = "sha256:bcb89c02a0d6c2bec9b0bb2d8c78782699afe8434493bfa6b4021cc51503f249"},
    {file = "regex-2025.9.1-cp313-cp313-manylinux2014_s390x.manylinux_2_17_s390x.manylinux_2_28_s390x.whl", hash = "sha256:b0e2f95413eb0c651cd1516a670036315b91b71767af83bc8525350d4375ccba"},
    {file = "regex-2025.9.1-cp313-cp313-manylinux2014_x86_64.manylinux_2_17_x86_64.manylinux_2_28_x86_64.whl", hash = "sha256:09a41dc039e1c97d3c2ed3e26523f748e58c4de3ea7a31f95e1cf9ff973fff5a"},
    {file = "regex-2025.9.1-cp313-cp313-musllinux_1_2_aarch64.whl", hash = "sha256:4f0b4258b161094f66857a26ee938d3fe7b8a5063861e44571215c44fbf0e5df"},
    {file = "regex-2025.9.1-cp313-cp313-musllinux_1_2_ppc64le.whl", hash = "sha256:bf70e18ac390e6977ea7e56f921768002cb0fa359c4199606c7219854ae332e0"},
    {file = "regex-2025.9.1-cp313-cp313-musllinux_1_2_s390x.whl", hash = "sha256:b84036511e1d2bb0a4ff1aec26951caa2dea8772b223c9e8a19ed8885b32dbac"},
    {file = "regex-2025.9.1-cp313-cp313-musllinux_1_2_x86_64.whl", hash = "sha256:c2e05dcdfe224047f2a59e70408274c325d019aad96227ab959403ba7d58d2d7"},
    {file = "regex-2025.9.1-cp313-cp313-win32.whl", hash = "sha256:3b9a62107a7441b81ca98261808fed30ae36ba06c8b7ee435308806bd53c1ed8"},
    {file = "regex-2025.9.1-cp313-cp313-win_amd64.whl", hash = "sha256:b38afecc10c177eb34cfae68d669d5161880849ba70c05cbfbe409f08cc939d7"},
    {file = "regex-2025.9.1-cp313-cp313-win_arm64.whl", hash = "sha256:ec329890ad5e7ed9fc292858554d28d58d56bf62cf964faf0aa57964b21155a0"},
    {file = "regex-2025.9.1-cp314-cp314-macosx_10_13_universal2.whl", hash = "sha256:72fb7a016467d364546f22b5ae86c45680a4e0de6b2a6f67441d22172ff641f1"},
    {file = "regex-2025.9.1-cp314-cp314-macosx_10_13_x86_64.whl", hash = "sha256:c9527fa74eba53f98ad86be2ba003b3ebe97e94b6eb2b916b31b5f055622ef03"},
    {file = "regex-2025.9.1-cp314-cp314-macosx_11_0_arm64.whl", hash = "sha256:c905d925d194c83a63f92422af7544ec188301451b292c8b487f0543726107ca"},
    {file = "regex-2025.9.1-cp314-cp314-manylinux2014_aarch64.manylinux_2_17_aarch64.manylinux_2_28_aarch64.whl", hash = "sha256:74df7c74a63adcad314426b1f4ea6054a5ab25d05b0244f0c07ff9ce640fa597"},
    {file = "regex-2025.9.1-cp314-cp314-manylinux2014_ppc64le.manylinux_2_17_ppc64le.manylinux_2_28_ppc64le.whl", hash = "sha256:4f6e935e98ea48c7a2e8be44494de337b57a204470e7f9c9c42f912c414cd6f5"},
    {file = "regex-2025.9.1-cp314-cp314-manylinux2014_s390x.manylinux_2_17_s390x.manylinux_2_28_s390x.whl", hash = "sha256:4a62d033cd9ebefc7c5e466731a508dfabee827d80b13f455de68a50d3c2543d"},
    {file = "regex-2025.9.1-cp314-cp314-manylinux2014_x86_64.manylinux_2_17_x86_64.manylinux_2_28_x86_64.whl", hash = "sha256:ef971ebf2b93bdc88d8337238be4dfb851cc97ed6808eb04870ef67589415171"},
    {file = "regex-2025.9.1-cp314-cp314-musllinux_1_2_aarch64.whl", hash = "sha256:d936a1db208bdca0eca1f2bb2c1ba1d8370b226785c1e6db76e32a228ffd0ad5"},
    {file = "regex-2025.9.1-cp314-cp314-musllinux_1_2_ppc64le.whl", hash = "sha256:7e786d9e4469698fc63815b8de08a89165a0aa851720eb99f5e0ea9d51dd2b6a"},
    {file = "regex-2025.9.1-cp314-cp314-musllinux_1_2_s390x.whl", hash = "sha256:6b81d7dbc5466ad2c57ce3a0ddb717858fe1a29535c8866f8514d785fdb9fc5b"},
    {file = "regex-2025.9.1-cp314-cp314-musllinux_1_2_x86_64.whl", hash = "sha256:cd4890e184a6feb0ef195338a6ce68906a8903a0f2eb7e0ab727dbc0a3156273"},
    {file = "regex-2025.9.1-cp314-cp314-win32.whl", hash = "sha256:34679a86230e46164c9e0396b56cab13c0505972343880b9e705083cc5b8ec86"},
    {file = "regex-2025.9.1-cp314-cp314-win_amd64.whl", hash = "sha256:a1196e530a6bfa5f4bde029ac5b0295a6ecfaaffbfffede4bbaf4061d9455b70"},
    {file = "regex-2025.9.1-cp314-cp314-win_arm64.whl", hash = "sha256:f46d525934871ea772930e997d577d48c6983e50f206ff7b66d4ac5f8941e993"},
    {file = "regex-2025.9.1-cp39-cp39-macosx_10_9_universal2.whl", hash = "sha256:a13d20007dce3c4b00af5d84f6c191ed1c0f70928c6d9b6cd7b8d2f125df7f46"},
    {file = "regex-2025.9.1-cp39-cp39-macosx_10_9_x86_64.whl", hash = "sha256:d6b046b0a01cb713fd53ef36cb59db4b0062b343db28e83b52ac6aa01ee5b368"},
    {file = "regex-2025.9.1-cp39-cp39-macosx_11_0_arm64.whl", hash = "sha256:0fa9a7477288717f42dbd02ff5d13057549e9a8cdb81f224c313154cc10bab52"},
    {file = "regex-2025.9.1-cp39-cp39-manylinux2014_aarch64.manylinux_2_17_aarch64.manylinux_2_28_aarch64.whl", hash = "sha256:b2b3ad150c6bc01a8cd5030040675060e2adbe6cbc50aadc4da42c6d32ec266e"},
    {file = "regex-2025.9.1-cp39-cp39-manylinux2014_ppc64le.manylinux_2_17_ppc64le.manylinux_2_28_ppc64le.whl", hash = "sha256:aa88d5a82dfe80deaf04e8c39c8b0ad166d5d527097eb9431cb932c44bf88715"},
    {file = "regex-2025.9.1-cp39-cp39-manylinux2014_s390x.manylinux_2_17_s390x.manylinux_2_28_s390x.whl", hash = "sha256:6f1dae2cf6c2dbc6fd2526653692c144721b3cf3f769d2a3c3aa44d0f38b9a58"},
    {file = "regex-2025.9.1-cp39-cp39-manylinux2014_x86_64.manylinux_2_17_x86_64.manylinux_2_28_x86_64.whl", hash = "sha256:ff62a3022914fc19adaa76b65e03cf62bc67ea16326cbbeb170d280710a7d719"},
    {file = "regex-2025.9.1-cp39-cp39-manylinux2014_x86_64.manylinux_2_17_x86_64.whl", hash = "sha256:a34ef82216189d823bc82f614d1031cb0b919abef27cecfd7b07d1e9a8bdeeb4"},
    {file = "regex-2025.9.1-cp39-cp39-musllinux_1_2_aarch64.whl", hash = "sha256:6d40e6b49daae9ebbd7fa4e600697372cba85b826592408600068e83a3c47211"},
    {file = "regex-2025.9.1-cp39-cp39-musllinux_1_2_ppc64le.whl", hash = "sha256:0aeb0fe80331059c152a002142699a89bf3e44352aee28261315df0c9874759b"},
    {file = "regex-2025.9.1-cp39-cp39-musllinux_1_2_s390x.whl", hash = "sha256:a90014d29cb3098403d82a879105d1418edbbdf948540297435ea6e377023ea7"},
    {file = "regex-2025.9.1-cp39-cp39-musllinux_1_2_x86_64.whl", hash = "sha256:6ff623271e0b0cc5a95b802666bbd70f17ddd641582d65b10fb260cc0c003529"},
    {file = "regex-2025.9.1-cp39-cp39-win32.whl", hash = "sha256:d161bfdeabe236290adfd8c7588da7f835d67e9e7bf2945f1e9e120622839ba6"},
    {file = "regex-2025.9.1-cp39-cp39-win_amd64.whl", hash = "sha256:43ebc77a7dfe36661192afd8d7df5e8be81ec32d2ad0c65b536f66ebfec3dece"},
    {file = "regex-2025.9.1-cp39-cp39-win_arm64.whl", hash = "sha256:5d74b557cf5554001a869cda60b9a619be307df4d10155894aeaad3ee67c9899"},
    {file = "regex-2025.9.1.tar.gz", hash = "sha256:88ac07b38d20b54d79e704e38aa3bd2c0f8027432164226bdee201a1c0c9c9ff"},
]

[[package]]
name = "requests"
version = "2.32.5"
description = "Python HTTP for Humans."
optional = false
python-versions = ">=3.9"
files = [
    {file = "requests-2.32.5-py3-none-any.whl", hash = "sha256:2462f94637a34fd532264295e186976db0f5d453d1cdd31473c85a6a161affb6"},
    {file = "requests-2.32.5.tar.gz", hash = "sha256:dbba0bac56e100853db0ea71b82b4dfd5fe2bf6d3754a8893c3af500cec7d7cf"},
]

[package.dependencies]
certifi = ">=2017.4.17"
charset_normalizer = ">=2,<4"
idna = ">=2.5,<4"
urllib3 = ">=1.21.1,<3"

[package.extras]
socks = ["PySocks (>=1.5.6,!=1.5.7)"]
use-chardet-on-py3 = ["chardet (>=3.0.2,<6)"]

[[package]]
name = "rich"
version = "13.9.4"
description = "Render rich text, tables, progress bars, syntax highlighting, markdown and more to the terminal"
category = "main"
optional = false
python-versions = ">=3.8.0"

[package.dependencies]
markdown-it-py = ">=2.2.0"
pygments = ">=2.13.0,<3.0.0"
typing-extensions = {version = ">=4.0.0,<5.0", markers = "python_version < \"3.11\""}

[package.extras]
jupyter = ["ipywidgets (>=7.5.1,<9)"]

[[package]]
<<<<<<< HEAD
name = "typing-extensions"
version = "4.15.0"
description = "Backported and Experimental Type Hints for Python 3.9+"
category = "main"
optional = false
python-versions = ">=3.9"

[metadata]
lock-version = "1.1"
python-versions = "^3.10"
content-hash = "f0ef2421e3bbc6eb152053b1012aa049370208b5f0216566caf02db5bc20eb0f"

[metadata.files]
duckdb = []
markdown-it-py = []
mdurl = []
pygments = []
rich = []
typing-extensions = []
=======
name = "safetensors"
version = "0.6.2"
description = ""
optional = false
python-versions = ">=3.9"
files = [
    {file = "safetensors-0.6.2-cp38-abi3-macosx_10_12_x86_64.whl", hash = "sha256:9c85ede8ec58f120bad982ec47746981e210492a6db876882aa021446af8ffba"},
    {file = "safetensors-0.6.2-cp38-abi3-macosx_11_0_arm64.whl", hash = "sha256:d6675cf4b39c98dbd7d940598028f3742e0375a6b4d4277e76beb0c35f4b843b"},
    {file = "safetensors-0.6.2-cp38-abi3-manylinux_2_17_aarch64.manylinux2014_aarch64.whl", hash = "sha256:1d2d2b3ce1e2509c68932ca03ab8f20570920cd9754b05063d4368ee52833ecd"},
    {file = "safetensors-0.6.2-cp38-abi3-manylinux_2_17_armv7l.manylinux2014_armv7l.whl", hash = "sha256:93de35a18f46b0f5a6a1f9e26d91b442094f2df02e9fd7acf224cfec4238821a"},
    {file = "safetensors-0.6.2-cp38-abi3-manylinux_2_17_ppc64le.manylinux2014_ppc64le.whl", hash = "sha256:89a89b505f335640f9120fac65ddeb83e40f1fd081cb8ed88b505bdccec8d0a1"},
    {file = "safetensors-0.6.2-cp38-abi3-manylinux_2_17_s390x.manylinux2014_s390x.whl", hash = "sha256:fc4d0d0b937e04bdf2ae6f70cd3ad51328635fe0e6214aa1fc811f3b576b3bda"},
    {file = "safetensors-0.6.2-cp38-abi3-manylinux_2_17_x86_64.manylinux2014_x86_64.whl", hash = "sha256:8045db2c872db8f4cbe3faa0495932d89c38c899c603f21e9b6486951a5ecb8f"},
    {file = "safetensors-0.6.2-cp38-abi3-manylinux_2_5_i686.manylinux1_i686.whl", hash = "sha256:81e67e8bab9878bb568cffbc5f5e655adb38d2418351dc0859ccac158f753e19"},
    {file = "safetensors-0.6.2-cp38-abi3-musllinux_1_2_aarch64.whl", hash = "sha256:b0e4d029ab0a0e0e4fdf142b194514695b1d7d3735503ba700cf36d0fc7136ce"},
    {file = "safetensors-0.6.2-cp38-abi3-musllinux_1_2_armv7l.whl", hash = "sha256:fa48268185c52bfe8771e46325a1e21d317207bcabcb72e65c6e28e9ffeb29c7"},
    {file = "safetensors-0.6.2-cp38-abi3-musllinux_1_2_i686.whl", hash = "sha256:d83c20c12c2d2f465997c51b7ecb00e407e5f94d7dec3ea0cc11d86f60d3fde5"},
    {file = "safetensors-0.6.2-cp38-abi3-musllinux_1_2_x86_64.whl", hash = "sha256:d944cea65fad0ead848b6ec2c37cc0b197194bec228f8020054742190e9312ac"},
    {file = "safetensors-0.6.2-cp38-abi3-win32.whl", hash = "sha256:cab75ca7c064d3911411461151cb69380c9225798a20e712b102edda2542ddb1"},
    {file = "safetensors-0.6.2-cp38-abi3-win_amd64.whl", hash = "sha256:c7b214870df923cbc1593c3faee16bec59ea462758699bd3fee399d00aac072c"},
    {file = "safetensors-0.6.2.tar.gz", hash = "sha256:43ff2aa0e6fa2dc3ea5524ac7ad93a9839256b8703761e76e2d0b2a3fa4f15d9"},
]

[package.extras]
all = ["safetensors[jax]", "safetensors[numpy]", "safetensors[paddlepaddle]", "safetensors[pinned-tf]", "safetensors[quality]", "safetensors[testing]", "safetensors[torch]"]
dev = ["safetensors[all]"]
jax = ["flax (>=0.6.3)", "jax (>=0.3.25)", "jaxlib (>=0.3.25)", "safetensors[numpy]"]
mlx = ["mlx (>=0.0.9)"]
numpy = ["numpy (>=1.21.6)"]
paddlepaddle = ["paddlepaddle (>=2.4.1)", "safetensors[numpy]"]
pinned-tf = ["safetensors[numpy]", "tensorflow (==2.18.0)"]
quality = ["ruff"]
tensorflow = ["safetensors[numpy]", "tensorflow (>=2.11.0)"]
testing = ["h5py (>=3.7.0)", "huggingface-hub (>=0.12.1)", "hypothesis (>=6.70.2)", "pytest (>=7.2.0)", "pytest-benchmark (>=4.0.0)", "safetensors[numpy]", "setuptools-rust (>=1.5.2)"]
testingfree = ["huggingface-hub (>=0.12.1)", "hypothesis (>=6.70.2)", "pytest (>=7.2.0)", "pytest-benchmark (>=4.0.0)", "safetensors[numpy]", "setuptools-rust (>=1.5.2)"]
torch = ["safetensors[numpy]", "torch (>=1.10)"]

[[package]]
name = "setuptools"
version = "80.9.0"
description = "Easily download, build, install, upgrade, and uninstall Python packages"
optional = false
python-versions = ">=3.9"
files = [
    {file = "setuptools-80.9.0-py3-none-any.whl", hash = "sha256:062d34222ad13e0cc312a4c02d73f059e86a4acbfbdea8f8f76b28c99f306922"},
    {file = "setuptools-80.9.0.tar.gz", hash = "sha256:f36b47402ecde768dbfafc46e8e4207b4360c654f1f3bb84475f0a28628fb19c"},
]

[package.extras]
check = ["pytest-checkdocs (>=2.4)", "pytest-ruff (>=0.2.1)", "ruff (>=0.8.0)"]
core = ["importlib_metadata (>=6)", "jaraco.functools (>=4)", "jaraco.text (>=3.7)", "more_itertools", "more_itertools (>=8.8)", "packaging (>=24.2)", "platformdirs (>=4.2.2)", "tomli (>=2.0.1)", "wheel (>=0.43.0)"]
cover = ["pytest-cov"]
doc = ["furo", "jaraco.packaging (>=9.3)", "jaraco.tidelift (>=1.4)", "pygments-github-lexers (==0.0.5)", "pyproject-hooks (!=1.1)", "rst.linker (>=1.9)", "sphinx (>=3.5)", "sphinx-favicon", "sphinx-inline-tabs", "sphinx-lint", "sphinx-notfound-page (>=1,<2)", "sphinx-reredirects", "sphinxcontrib-towncrier", "towncrier (<24.7)"]
enabler = ["pytest-enabler (>=2.2)"]
test = ["build[virtualenv] (>=1.0.3)", "filelock (>=3.4.0)", "ini2toml[lite] (>=0.14)", "jaraco.develop (>=7.21)", "jaraco.envs (>=2.2)", "jaraco.path (>=3.7.2)", "jaraco.test (>=5.5)", "packaging (>=24.2)", "pip (>=19.1)", "pyproject-hooks (!=1.1)", "pytest (>=6,!=8.1.*)", "pytest-home (>=0.5)", "pytest-perf", "pytest-subprocess", "pytest-timeout", "pytest-xdist (>=3)", "tomli-w (>=1.0.0)", "virtualenv (>=13.0.0)", "wheel (>=0.44.0)"]
type = ["importlib_metadata (>=7.0.2)", "jaraco.develop (>=7.21)", "mypy (==1.14.*)", "pytest-mypy"]

[[package]]
name = "sympy"
version = "1.14.0"
description = "Computer algebra system (CAS) in Python"
optional = false
python-versions = ">=3.9"
files = [
    {file = "sympy-1.14.0-py3-none-any.whl", hash = "sha256:e091cc3e99d2141a0ba2847328f5479b05d94a6635cb96148ccb3f34671bd8f5"},
    {file = "sympy-1.14.0.tar.gz", hash = "sha256:d3d3fe8df1e5a0b42f0e7bdf50541697dbe7d23746e894990c030e2b05e72517"},
]

[package.dependencies]
mpmath = ">=1.1.0,<1.4"

[package.extras]
dev = ["hypothesis (>=6.70.0)", "pytest (>=7.1.0)"]

[[package]]
name = "tokenizers"
version = "0.22.0"
description = ""
optional = false
python-versions = ">=3.9"
files = [
    {file = "tokenizers-0.22.0-cp39-abi3-macosx_10_12_x86_64.whl", hash = "sha256:eaa9620122a3fb99b943f864af95ed14c8dfc0f47afa3b404ac8c16b3f2bb484"},
    {file = "tokenizers-0.22.0-cp39-abi3-macosx_11_0_arm64.whl", hash = "sha256:71784b9ab5bf0ff3075bceeb198149d2c5e068549c0d18fe32d06ba0deb63f79"},
    {file = "tokenizers-0.22.0-cp39-abi3-manylinux_2_17_aarch64.manylinux2014_aarch64.whl", hash = "sha256:ec5b71f668a8076802b0241a42387d48289f25435b86b769ae1837cad4172a17"},
    {file = "tokenizers-0.22.0-cp39-abi3-manylinux_2_17_armv7l.manylinux2014_armv7l.whl", hash = "sha256:ea8562fa7498850d02a16178105b58803ea825b50dc9094d60549a7ed63654bb"},
    {file = "tokenizers-0.22.0-cp39-abi3-manylinux_2_17_i686.manylinux2014_i686.whl", hash = "sha256:4136e1558a9ef2e2f1de1555dcd573e1cbc4a320c1a06c4107a3d46dc8ac6e4b"},
    {file = "tokenizers-0.22.0-cp39-abi3-manylinux_2_17_ppc64le.manylinux2014_ppc64le.whl", hash = "sha256:cdf5954de3962a5fd9781dc12048d24a1a6f1f5df038c6e95db328cd22964206"},
    {file = "tokenizers-0.22.0-cp39-abi3-manylinux_2_17_s390x.manylinux2014_s390x.whl", hash = "sha256:8337ca75d0731fc4860e6204cc24bb36a67d9736142aa06ed320943b50b1e7ed"},
    {file = "tokenizers-0.22.0-cp39-abi3-manylinux_2_17_x86_64.manylinux2014_x86_64.whl", hash = "sha256:a89264e26f63c449d8cded9061adea7b5de53ba2346fc7e87311f7e4117c1cc8"},
    {file = "tokenizers-0.22.0-cp39-abi3-musllinux_1_2_aarch64.whl", hash = "sha256:790bad50a1b59d4c21592f9c3cf5e5cf9c3c7ce7e1a23a739f13e01fb1be377a"},
    {file = "tokenizers-0.22.0-cp39-abi3-musllinux_1_2_armv7l.whl", hash = "sha256:76cf6757c73a10ef10bf06fa937c0ec7393d90432f543f49adc8cab3fb6f26cb"},
    {file = "tokenizers-0.22.0-cp39-abi3-musllinux_1_2_i686.whl", hash = "sha256:1626cb186e143720c62c6c6b5371e62bbc10af60481388c0da89bc903f37ea0c"},
    {file = "tokenizers-0.22.0-cp39-abi3-musllinux_1_2_x86_64.whl", hash = "sha256:da589a61cbfea18ae267723d6b029b84598dc8ca78db9951d8f5beff72d8507c"},
    {file = "tokenizers-0.22.0-cp39-abi3-win32.whl", hash = "sha256:dbf9d6851bddae3e046fedfb166f47743c1c7bd11c640f0691dd35ef0bcad3be"},
    {file = "tokenizers-0.22.0-cp39-abi3-win_amd64.whl", hash = "sha256:c78174859eeaee96021f248a56c801e36bfb6bd5b067f2e95aa82445ca324f00"},
    {file = "tokenizers-0.22.0.tar.gz", hash = "sha256:2e33b98525be8453f355927f3cab312c36cd3e44f4d7e9e97da2fa94d0a49dcb"},
]

[package.dependencies]
huggingface-hub = ">=0.16.4,<1.0"

[package.extras]
dev = ["tokenizers[testing]"]
docs = ["setuptools-rust", "sphinx", "sphinx-rtd-theme"]
testing = ["black (==22.3)", "datasets", "numpy", "pytest", "pytest-asyncio", "requests", "ruff"]

[[package]]
name = "torch"
version = "2.7.1"
description = "Tensors and Dynamic neural networks in Python with strong GPU acceleration"
optional = false
python-versions = ">=3.9.0"
files = [
    {file = "torch-2.7.1-cp310-cp310-manylinux_2_28_aarch64.whl", hash = "sha256:a103b5d782af5bd119b81dbcc7ffc6fa09904c423ff8db397a1e6ea8fd71508f"},
    {file = "torch-2.7.1-cp310-cp310-manylinux_2_28_x86_64.whl", hash = "sha256:fe955951bdf32d182ee8ead6c3186ad54781492bf03d547d31771a01b3d6fb7d"},
    {file = "torch-2.7.1-cp310-cp310-win_amd64.whl", hash = "sha256:885453d6fba67d9991132143bf7fa06b79b24352f4506fd4d10b309f53454162"},
    {file = "torch-2.7.1-cp310-none-macosx_11_0_arm64.whl", hash = "sha256:d72acfdb86cee2a32c0ce0101606f3758f0d8bb5f8f31e7920dc2809e963aa7c"},
    {file = "torch-2.7.1-cp311-cp311-manylinux_2_28_aarch64.whl", hash = "sha256:236f501f2e383f1cb861337bdf057712182f910f10aeaf509065d54d339e49b2"},
    {file = "torch-2.7.1-cp311-cp311-manylinux_2_28_x86_64.whl", hash = "sha256:06eea61f859436622e78dd0cdd51dbc8f8c6d76917a9cf0555a333f9eac31ec1"},
    {file = "torch-2.7.1-cp311-cp311-win_amd64.whl", hash = "sha256:8273145a2e0a3c6f9fd2ac36762d6ee89c26d430e612b95a99885df083b04e52"},
    {file = "torch-2.7.1-cp311-none-macosx_11_0_arm64.whl", hash = "sha256:aea4fc1bf433d12843eb2c6b2204861f43d8364597697074c8d38ae2507f8730"},
    {file = "torch-2.7.1-cp312-cp312-manylinux_2_28_aarch64.whl", hash = "sha256:27ea1e518df4c9de73af7e8a720770f3628e7f667280bce2be7a16292697e3fa"},
    {file = "torch-2.7.1-cp312-cp312-manylinux_2_28_x86_64.whl", hash = "sha256:c33360cfc2edd976c2633b3b66c769bdcbbf0e0b6550606d188431c81e7dd1fc"},
    {file = "torch-2.7.1-cp312-cp312-win_amd64.whl", hash = "sha256:d8bf6e1856ddd1807e79dc57e54d3335f2b62e6f316ed13ed3ecfe1fc1df3d8b"},
    {file = "torch-2.7.1-cp312-none-macosx_11_0_arm64.whl", hash = "sha256:787687087412c4bd68d315e39bc1223f08aae1d16a9e9771d95eabbb04ae98fb"},
    {file = "torch-2.7.1-cp313-cp313-manylinux_2_28_aarch64.whl", hash = "sha256:03563603d931e70722dce0e11999d53aa80a375a3d78e6b39b9f6805ea0a8d28"},
    {file = "torch-2.7.1-cp313-cp313-manylinux_2_28_x86_64.whl", hash = "sha256:d632f5417b6980f61404a125b999ca6ebd0b8b4bbdbb5fbbba44374ab619a412"},
    {file = "torch-2.7.1-cp313-cp313-win_amd64.whl", hash = "sha256:23660443e13995ee93e3d844786701ea4ca69f337027b05182f5ba053ce43b38"},
    {file = "torch-2.7.1-cp313-cp313t-macosx_14_0_arm64.whl", hash = "sha256:0da4f4dba9f65d0d203794e619fe7ca3247a55ffdcbd17ae8fb83c8b2dc9b585"},
    {file = "torch-2.7.1-cp313-cp313t-manylinux_2_28_aarch64.whl", hash = "sha256:e08d7e6f21a617fe38eeb46dd2213ded43f27c072e9165dc27300c9ef9570934"},
    {file = "torch-2.7.1-cp313-cp313t-manylinux_2_28_x86_64.whl", hash = "sha256:30207f672328a42df4f2174b8f426f354b2baa0b7cca3a0adb3d6ab5daf00dc8"},
    {file = "torch-2.7.1-cp313-cp313t-win_amd64.whl", hash = "sha256:79042feca1c634aaf6603fe6feea8c6b30dfa140a6bbc0b973e2260c7e79a22e"},
    {file = "torch-2.7.1-cp313-none-macosx_11_0_arm64.whl", hash = "sha256:988b0cbc4333618a1056d2ebad9eb10089637b659eb645434d0809d8d937b946"},
    {file = "torch-2.7.1-cp39-cp39-manylinux_2_28_aarch64.whl", hash = "sha256:e0d81e9a12764b6f3879a866607c8ae93113cbcad57ce01ebde63eb48a576369"},
    {file = "torch-2.7.1-cp39-cp39-manylinux_2_28_x86_64.whl", hash = "sha256:8394833c44484547ed4a47162318337b88c97acdb3273d85ea06e03ffff44998"},
    {file = "torch-2.7.1-cp39-cp39-win_amd64.whl", hash = "sha256:df41989d9300e6e3c19ec9f56f856187a6ef060c3662fe54f4b6baf1fc90bd19"},
    {file = "torch-2.7.1-cp39-none-macosx_11_0_arm64.whl", hash = "sha256:a737b5edd1c44a5c1ece2e9f3d00df9d1b3fb9541138bee56d83d38293fb6c9d"},
]

[package.dependencies]
filelock = "*"
fsspec = "*"
jinja2 = "*"
networkx = "*"
nvidia-cublas-cu12 = {version = "12.6.4.1", markers = "platform_system == \"Linux\" and platform_machine == \"x86_64\""}
nvidia-cuda-cupti-cu12 = {version = "12.6.80", markers = "platform_system == \"Linux\" and platform_machine == \"x86_64\""}
nvidia-cuda-nvrtc-cu12 = {version = "12.6.77", markers = "platform_system == \"Linux\" and platform_machine == \"x86_64\""}
nvidia-cuda-runtime-cu12 = {version = "12.6.77", markers = "platform_system == \"Linux\" and platform_machine == \"x86_64\""}
nvidia-cudnn-cu12 = {version = "9.5.1.17", markers = "platform_system == \"Linux\" and platform_machine == \"x86_64\""}
nvidia-cufft-cu12 = {version = "11.3.0.4", markers = "platform_system == \"Linux\" and platform_machine == \"x86_64\""}
nvidia-cufile-cu12 = {version = "1.11.1.6", markers = "platform_system == \"Linux\" and platform_machine == \"x86_64\""}
nvidia-curand-cu12 = {version = "10.3.7.77", markers = "platform_system == \"Linux\" and platform_machine == \"x86_64\""}
nvidia-cusolver-cu12 = {version = "11.7.1.2", markers = "platform_system == \"Linux\" and platform_machine == \"x86_64\""}
nvidia-cusparse-cu12 = {version = "12.5.4.2", markers = "platform_system == \"Linux\" and platform_machine == \"x86_64\""}
nvidia-cusparselt-cu12 = {version = "0.6.3", markers = "platform_system == \"Linux\" and platform_machine == \"x86_64\""}
nvidia-nccl-cu12 = {version = "2.26.2", markers = "platform_system == \"Linux\" and platform_machine == \"x86_64\""}
nvidia-nvjitlink-cu12 = {version = "12.6.85", markers = "platform_system == \"Linux\" and platform_machine == \"x86_64\""}
nvidia-nvtx-cu12 = {version = "12.6.77", markers = "platform_system == \"Linux\" and platform_machine == \"x86_64\""}
setuptools = {version = "*", markers = "python_version >= \"3.12\""}
sympy = ">=1.13.3"
triton = {version = "3.3.1", markers = "platform_system == \"Linux\" and platform_machine == \"x86_64\""}
typing-extensions = ">=4.10.0"

[package.extras]
opt-einsum = ["opt-einsum (>=3.3)"]
optree = ["optree (>=0.13.0)"]

[[package]]
name = "tqdm"
version = "4.67.1"
description = "Fast, Extensible Progress Meter"
optional = false
python-versions = ">=3.7"
files = [
    {file = "tqdm-4.67.1-py3-none-any.whl", hash = "sha256:26445eca388f82e72884e0d580d5464cd801a3ea01e63e5601bdff9ba6a48de2"},
    {file = "tqdm-4.67.1.tar.gz", hash = "sha256:f8aef9c52c08c13a65f30ea34f4e5aac3fd1a34959879d7e59e63027286627f2"},
]

[package.dependencies]
colorama = {version = "*", markers = "platform_system == \"Windows\""}

[package.extras]
dev = ["nbval", "pytest (>=6)", "pytest-asyncio (>=0.24)", "pytest-cov", "pytest-timeout"]
discord = ["requests"]
notebook = ["ipywidgets (>=6)"]
slack = ["slack-sdk"]
telegram = ["requests"]

[[package]]
name = "transformers"
version = "4.56.1"
description = "State-of-the-art Machine Learning for JAX, PyTorch and TensorFlow"
optional = false
python-versions = ">=3.9.0"
files = [
    {file = "transformers-4.56.1-py3-none-any.whl", hash = "sha256:1697af6addfb6ddbce9618b763f4b52d5a756f6da4899ffd1b4febf58b779248"},
    {file = "transformers-4.56.1.tar.gz", hash = "sha256:0d88b1089a563996fc5f2c34502f10516cad3ea1aa89f179f522b54c8311fe74"},
]

[package.dependencies]
filelock = "*"
huggingface-hub = ">=0.34.0,<1.0"
numpy = ">=1.17"
packaging = ">=20.0"
pyyaml = ">=5.1"
regex = "!=2019.12.17"
requests = "*"
safetensors = ">=0.4.3"
tokenizers = ">=0.22.0,<=0.23.0"
tqdm = ">=4.27"

[package.extras]
accelerate = ["accelerate (>=0.26.0)"]
all = ["Pillow (>=10.0.1,<=15.0)", "Pillow (>=10.0.1,<=15.0)", "accelerate (>=0.26.0)", "accelerate (>=0.26.0)", "av", "codecarbon (>=2.8.1)", "flax (>=0.4.1,<=0.7.0)", "jax (>=0.4.1,<=0.4.13)", "jaxlib (>=0.4.1,<=0.4.13)", "jinja2 (>=3.1.0)", "kenlm", "keras-nlp (>=0.3.1,<0.14.0)", "kernels (>=0.6.1,<=0.9)", "librosa", "mistral-common[opencv] (>=1.6.3)", "num2words", "onnxconverter-common", "optax (>=0.0.8,<=0.1.4)", "optuna", "phonemizer", "protobuf", "pyctcdecode (>=0.4.0)", "ray[tune] (>=2.7.0)", "scipy (<1.13.0)", "sentencepiece (>=0.1.91,!=0.1.92)", "sigopt", "tensorflow (>2.9,<2.16)", "tensorflow-text (<2.16)", "tf2onnx", "timm (!=1.0.18,<=1.0.19)", "tokenizers (>=0.22.0,<=0.23.0)", "torch (>=2.2)", "torchaudio", "torchvision"]
audio = ["kenlm", "librosa", "phonemizer", "pyctcdecode (>=0.4.0)"]
benchmark = ["optimum-benchmark (>=0.3.0)"]
chat-template = ["jinja2 (>=3.1.0)"]
codecarbon = ["codecarbon (>=2.8.1)"]
deepspeed = ["accelerate (>=0.26.0)", "deepspeed (>=0.9.3)"]
deepspeed-testing = ["GitPython (<3.1.19)", "accelerate (>=0.26.0)", "beautifulsoup4", "cookiecutter (==1.7.3)", "datasets (>=2.15.0)", "datasets (>=2.15.0)", "deepspeed (>=0.9.3)", "dill (<0.3.5)", "evaluate (>=0.2.0)", "faiss-cpu", "libcst", "mistral-common[opencv] (>=1.6.3)", "nltk (<=3.8.1)", "optuna", "parameterized (>=0.9)", "protobuf", "psutil", "pydantic (>=2)", "pytest (>=7.2.0)", "pytest-asyncio", "pytest-order", "pytest-rerunfailures", "pytest-rich", "pytest-timeout", "pytest-xdist", "rjieba", "rouge-score (!=0.0.7,!=0.0.8,!=0.1,!=0.1.1)", "ruff (==0.11.2)", "sacrebleu (>=1.4.12,<2.0.0)", "sacremoses", "sentencepiece (>=0.1.91,!=0.1.92)", "sentencepiece (>=0.1.91,!=0.1.92)", "tensorboard", "timeout-decorator"]
dev = ["GitPython (<3.1.19)", "GitPython (<3.1.19)", "Pillow (>=10.0.1,<=15.0)", "Pillow (>=10.0.1,<=15.0)", "accelerate (>=0.26.0)", "accelerate (>=0.26.0)", "av", "beautifulsoup4", "codecarbon (>=2.8.1)", "cookiecutter (==1.7.3)", "cookiecutter (==1.7.3)", "datasets (>=2.15.0)", "datasets (>=2.15.0)", "datasets (>=2.15.0)", "dill (<0.3.5)", "evaluate (>=0.2.0)", "faiss-cpu", "flax (>=0.4.1,<=0.7.0)", "fugashi (>=1.0)", "ipadic (>=1.0.0,<2.0)", "jax (>=0.4.1,<=0.4.13)", "jaxlib (>=0.4.1,<=0.4.13)", "jinja2 (>=3.1.0)", "kenlm", "keras-nlp (>=0.3.1,<0.14.0)", "kernels (>=0.6.1,<=0.9)", "libcst", "libcst", "librosa", "mistral-common[opencv] (>=1.6.3)", "mistral-common[opencv] (>=1.6.3)", "nltk (<=3.8.1)", "num2words", "onnxconverter-common", "optax (>=0.0.8,<=0.1.4)", "optuna", "pandas (<2.3.0)", "parameterized (>=0.9)", "phonemizer", "protobuf", "psutil", "pyctcdecode (>=0.4.0)", "pydantic (>=2)", "pytest (>=7.2.0)", "pytest-asyncio", "pytest-order", "pytest-rerunfailures", "pytest-rich", "pytest-timeout", "pytest-xdist", "ray[tune] (>=2.7.0)", "rhoknp (>=1.1.0,<1.3.1)", "rich", "rjieba", "rouge-score (!=0.0.7,!=0.0.8,!=0.1,!=0.1.1)", "ruff (==0.11.2)", "ruff (==0.11.2)", "sacrebleu (>=1.4.12,<2.0.0)", "sacremoses", "scikit-learn", "scipy (<1.13.0)", "sentencepiece (>=0.1.91,!=0.1.92)", "sentencepiece (>=0.1.91,!=0.1.92)", "sigopt", "sudachidict_core (>=20220729)", "sudachipy (>=0.6.6)", "tensorboard", "tensorflow (>2.9,<2.16)", "tensorflow-text (<2.16)", "tf2onnx", "timeout-decorator", "timm (!=1.0.18,<=1.0.19)", "tokenizers (>=0.22.0,<=0.23.0)", "torch (>=2.2)", "torchaudio", "torchvision", "unidic (>=1.0.2)", "unidic_lite (>=1.0.7)", "urllib3 (<2.0.0)"]
dev-tensorflow = ["GitPython (<3.1.19)", "GitPython (<3.1.19)", "Pillow (>=10.0.1,<=15.0)", "beautifulsoup4", "cookiecutter (==1.7.3)", "cookiecutter (==1.7.3)", "datasets (>=2.15.0)", "datasets (>=2.15.0)", "datasets (>=2.15.0)", "dill (<0.3.5)", "evaluate (>=0.2.0)", "faiss-cpu", "kenlm", "keras-nlp (>=0.3.1,<0.14.0)", "libcst", "libcst", "librosa", "mistral-common[opencv] (>=1.6.3)", "nltk (<=3.8.1)", "onnxconverter-common", "onnxconverter-common", "onnxruntime (>=1.4.0)", "onnxruntime-tools (>=1.4.2)", "pandas (<2.3.0)", "parameterized (>=0.9)", "phonemizer", "protobuf", "psutil", "pyctcdecode (>=0.4.0)", "pydantic (>=2)", "pytest (>=7.2.0)", "pytest-asyncio", "pytest-order", "pytest-rerunfailures", "pytest-rich", "pytest-timeout", "pytest-xdist", "rich", "rjieba", "rouge-score (!=0.0.7,!=0.0.8,!=0.1,!=0.1.1)", "ruff (==0.11.2)", "ruff (==0.11.2)", "sacrebleu (>=1.4.12,<2.0.0)", "sacremoses", "scikit-learn", "sentencepiece (>=0.1.91,!=0.1.92)", "sentencepiece (>=0.1.91,!=0.1.92)", "tensorboard", "tensorflow (>2.9,<2.16)", "tensorflow-text (<2.16)", "tf2onnx", "tf2onnx", "timeout-decorator", "tokenizers (>=0.22.0,<=0.23.0)", "urllib3 (<2.0.0)"]
dev-torch = ["GitPython (<3.1.19)", "GitPython (<3.1.19)", "Pillow (>=10.0.1,<=15.0)", "Pillow (>=10.0.1,<=15.0)", "accelerate (>=0.26.0)", "beautifulsoup4", "codecarbon (>=2.8.1)", "cookiecutter (==1.7.3)", "cookiecutter (==1.7.3)", "datasets (>=2.15.0)", "datasets (>=2.15.0)", "datasets (>=2.15.0)", "dill (<0.3.5)", "evaluate (>=0.2.0)", "faiss-cpu", "fugashi (>=1.0)", "ipadic (>=1.0.0,<2.0)", "kenlm", "kernels (>=0.6.1,<=0.9)", "libcst", "libcst", "librosa", "mistral-common[opencv] (>=1.6.3)", "nltk (<=3.8.1)", "num2words", "onnxruntime (>=1.4.0)", "onnxruntime-tools (>=1.4.2)", "optuna", "pandas (<2.3.0)", "parameterized (>=0.9)", "phonemizer", "protobuf", "psutil", "pyctcdecode (>=0.4.0)", "pydantic (>=2)", "pytest (>=7.2.0)", "pytest-asyncio", "pytest-order", "pytest-rerunfailures", "pytest-rich", "pytest-timeout", "pytest-xdist", "ray[tune] (>=2.7.0)", "rhoknp (>=1.1.0,<1.3.1)", "rich", "rjieba", "rouge-score (!=0.0.7,!=0.0.8,!=0.1,!=0.1.1)", "ruff (==0.11.2)", "ruff (==0.11.2)", "sacrebleu (>=1.4.12,<2.0.0)", "sacremoses", "scikit-learn", "sentencepiece (>=0.1.91,!=0.1.92)", "sentencepiece (>=0.1.91,!=0.1.92)", "sigopt", "sudachidict_core (>=20220729)", "sudachipy (>=0.6.6)", "tensorboard", "timeout-decorator", "timm (!=1.0.18,<=1.0.19)", "tokenizers (>=0.22.0,<=0.23.0)", "torch (>=2.2)", "torchaudio", "torchvision", "unidic (>=1.0.2)", "unidic_lite (>=1.0.7)", "urllib3 (<2.0.0)"]
flax = ["flax (>=0.4.1,<=0.7.0)", "jax (>=0.4.1,<=0.4.13)", "jaxlib (>=0.4.1,<=0.4.13)", "optax (>=0.0.8,<=0.1.4)", "scipy (<1.13.0)"]
flax-speech = ["kenlm", "librosa", "phonemizer", "pyctcdecode (>=0.4.0)"]
ftfy = ["ftfy"]
hf-xet = ["hf_xet"]
hub-kernels = ["kernels (>=0.6.1,<=0.9)"]
integrations = ["kernels (>=0.6.1,<=0.9)", "optuna", "ray[tune] (>=2.7.0)", "sigopt"]
ja = ["fugashi (>=1.0)", "ipadic (>=1.0.0,<2.0)", "rhoknp (>=1.1.0,<1.3.1)", "sudachidict_core (>=20220729)", "sudachipy (>=0.6.6)", "unidic (>=1.0.2)", "unidic_lite (>=1.0.7)"]
mistral-common = ["mistral-common[opencv] (>=1.6.3)"]
modelcreation = ["cookiecutter (==1.7.3)"]
natten = ["natten (>=0.14.6,<0.15.0)"]
num2words = ["num2words"]
onnx = ["onnxconverter-common", "onnxruntime (>=1.4.0)", "onnxruntime-tools (>=1.4.2)", "tf2onnx"]
onnxruntime = ["onnxruntime (>=1.4.0)", "onnxruntime-tools (>=1.4.2)"]
open-telemetry = ["opentelemetry-api", "opentelemetry-exporter-otlp", "opentelemetry-sdk"]
optuna = ["optuna"]
quality = ["GitPython (<3.1.19)", "datasets (>=2.15.0)", "libcst", "pandas (<2.3.0)", "rich", "ruff (==0.11.2)", "urllib3 (<2.0.0)"]
ray = ["ray[tune] (>=2.7.0)"]
retrieval = ["datasets (>=2.15.0)", "faiss-cpu"]
ruff = ["ruff (==0.11.2)"]
sagemaker = ["sagemaker (>=2.31.0)"]
sentencepiece = ["protobuf", "sentencepiece (>=0.1.91,!=0.1.92)"]
serving = ["accelerate (>=0.26.0)", "fastapi", "openai (>=1.98.0)", "pydantic (>=2)", "starlette", "torch (>=2.2)", "uvicorn"]
sigopt = ["sigopt"]
sklearn = ["scikit-learn"]
speech = ["kenlm", "librosa", "phonemizer", "pyctcdecode (>=0.4.0)", "torchaudio"]
testing = ["GitPython (<3.1.19)", "beautifulsoup4", "cookiecutter (==1.7.3)", "datasets (>=2.15.0)", "datasets (>=2.15.0)", "dill (<0.3.5)", "evaluate (>=0.2.0)", "faiss-cpu", "libcst", "mistral-common[opencv] (>=1.6.3)", "nltk (<=3.8.1)", "parameterized (>=0.9)", "psutil", "pydantic (>=2)", "pytest (>=7.2.0)", "pytest-asyncio", "pytest-order", "pytest-rerunfailures", "pytest-rich", "pytest-timeout", "pytest-xdist", "rjieba", "rouge-score (!=0.0.7,!=0.0.8,!=0.1,!=0.1.1)", "ruff (==0.11.2)", "sacrebleu (>=1.4.12,<2.0.0)", "sacremoses", "sentencepiece (>=0.1.91,!=0.1.92)", "tensorboard", "timeout-decorator"]
tf = ["keras-nlp (>=0.3.1,<0.14.0)", "onnxconverter-common", "tensorflow (>2.9,<2.16)", "tensorflow-text (<2.16)", "tf2onnx"]
tf-cpu = ["keras (>2.9,<2.16)", "keras-nlp (>=0.3.1,<0.14.0)", "onnxconverter-common", "tensorflow-cpu (>2.9,<2.16)", "tensorflow-probability (<0.24)", "tensorflow-text (<2.16)", "tf2onnx"]
tf-speech = ["kenlm", "librosa", "phonemizer", "pyctcdecode (>=0.4.0)"]
tiktoken = ["blobfile", "tiktoken"]
timm = ["timm (!=1.0.18,<=1.0.19)"]
tokenizers = ["tokenizers (>=0.22.0,<=0.23.0)"]
torch = ["accelerate (>=0.26.0)", "torch (>=2.2)"]
torch-speech = ["kenlm", "librosa", "phonemizer", "pyctcdecode (>=0.4.0)", "torchaudio"]
torch-vision = ["Pillow (>=10.0.1,<=15.0)", "torchvision"]
torchhub = ["filelock", "huggingface-hub (>=0.34.0,<1.0)", "importlib_metadata", "numpy (>=1.17)", "packaging (>=20.0)", "protobuf", "regex (!=2019.12.17)", "requests", "sentencepiece (>=0.1.91,!=0.1.92)", "tokenizers (>=0.22.0,<=0.23.0)", "torch (>=2.2)", "tqdm (>=4.27)"]
video = ["av"]
vision = ["Pillow (>=10.0.1,<=15.0)"]

[[package]]
name = "triton"
version = "3.3.1"
description = "A language and compiler for custom Deep Learning operations"
optional = false
python-versions = "*"
files = [
    {file = "triton-3.3.1-cp310-cp310-manylinux_2_27_x86_64.manylinux_2_28_x86_64.whl", hash = "sha256:b74db445b1c562844d3cfad6e9679c72e93fdfb1a90a24052b03bb5c49d1242e"},
    {file = "triton-3.3.1-cp311-cp311-manylinux_2_27_x86_64.manylinux_2_28_x86_64.whl", hash = "sha256:b31e3aa26f8cb3cc5bf4e187bf737cbacf17311e1112b781d4a059353dfd731b"},
    {file = "triton-3.3.1-cp312-cp312-manylinux_2_27_x86_64.manylinux_2_28_x86_64.whl", hash = "sha256:9999e83aba21e1a78c1f36f21bce621b77bcaa530277a50484a7cb4a822f6e43"},
    {file = "triton-3.3.1-cp313-cp313-manylinux_2_27_x86_64.manylinux_2_28_x86_64.whl", hash = "sha256:b89d846b5a4198317fec27a5d3a609ea96b6d557ff44b56c23176546023c4240"},
    {file = "triton-3.3.1-cp313-cp313t-manylinux_2_27_x86_64.manylinux_2_28_x86_64.whl", hash = "sha256:a3198adb9d78b77818a5388bff89fa72ff36f9da0bc689db2f0a651a67ce6a42"},
    {file = "triton-3.3.1-cp39-cp39-manylinux_2_27_x86_64.manylinux_2_28_x86_64.whl", hash = "sha256:f6139aeb04a146b0b8e0fbbd89ad1e65861c57cfed881f21d62d3cb94a36bab7"},
]

[package.dependencies]
setuptools = ">=40.8.0"

[package.extras]
build = ["cmake (>=3.20)", "lit"]
tests = ["autopep8", "isort", "llnl-hatchet", "numpy", "pytest", "pytest-forked", "pytest-xdist", "scipy (>=1.7.1)"]
tutorials = ["matplotlib", "pandas", "tabulate"]

[[package]]
name = "typing-extensions"
version = "4.15.0"
description = "Backported and Experimental Type Hints for Python 3.9+"
optional = false
python-versions = ">=3.9"
files = [
    {file = "typing_extensions-4.15.0-py3-none-any.whl", hash = "sha256:f0fa19c6845758ab08074a0cfa8b7aecb71c999ca73d62883bc25cc018c4e548"},
    {file = "typing_extensions-4.15.0.tar.gz", hash = "sha256:0cea48d173cc12fa28ecabc3b837ea3cf6f38c6d1136f85cbaaf598984861466"},
]

[[package]]
name = "urllib3"
version = "2.5.0"
description = "HTTP library with thread-safe connection pooling, file post, and more."
optional = false
python-versions = ">=3.9"
files = [
    {file = "urllib3-2.5.0-py3-none-any.whl", hash = "sha256:e6b01673c0fa6a13e374b50871808eb3bf7046c4b125b216f6bf1cc604cff0dc"},
    {file = "urllib3-2.5.0.tar.gz", hash = "sha256:3fc47733c7e419d4bc3f6b3dc2b4f890bb743906a30d56ba4a5bfa4bbff92760"},
]

[package.extras]
brotli = ["brotli (>=1.0.9)", "brotlicffi (>=0.8.0)"]
h2 = ["h2 (>=4,<5)"]
socks = ["pysocks (>=1.5.6,!=1.5.7,<2.0)"]
zstd = ["zstandard (>=0.18.0)"]

[metadata]
lock-version = "2.0"
python-versions = "^3.11"
content-hash = "525790e11e2f580a944377fd9e8b36fba752d4af8b3120267494b2a07f191d2f"
>>>>>>> b1f79018
<|MERGE_RESOLUTION|>--- conflicted
+++ resolved
@@ -115,11 +115,6 @@
 category = "main"
 optional = false
 python-versions = ">=3.9.0"
-<<<<<<< HEAD
-
-[package.extras]
-all = ["ipython", "fsspec", "numpy", "pandas", "pyarrow", "adbc-driver-manager"]
-=======
 files = [
     {file = "duckdb-1.4.0-cp310-cp310-macosx_10_9_universal2.whl", hash = "sha256:e24e981a6c87e299201694b9bb24fff0beb04ccad399fca6f13072a59814488f"},
     {file = "duckdb-1.4.0-cp310-cp310-macosx_10_9_x86_64.whl", hash = "sha256:db500ef2c8cb7dc1ca078740ecf1dceaa20d3f5dc5bce269be45d5cff4170c0f"},
@@ -178,7 +173,6 @@
     {file = "fsspec-2025.9.0-py3-none-any.whl", hash = "sha256:530dc2a2af60a414a832059574df4a6e10cce927f6f4a78209390fe38955cfb7"},
     {file = "fsspec-2025.9.0.tar.gz", hash = "sha256:19fd429483d25d28b65ec68f9f4adc16c17ea2c7c7bf54ec61360d478fb19c19"},
 ]
->>>>>>> b1f79018
 
 [package.extras]
 abfs = ["adlfs"]
@@ -1051,27 +1045,6 @@
 jupyter = ["ipywidgets (>=7.5.1,<9)"]
 
 [[package]]
-<<<<<<< HEAD
-name = "typing-extensions"
-version = "4.15.0"
-description = "Backported and Experimental Type Hints for Python 3.9+"
-category = "main"
-optional = false
-python-versions = ">=3.9"
-
-[metadata]
-lock-version = "1.1"
-python-versions = "^3.10"
-content-hash = "f0ef2421e3bbc6eb152053b1012aa049370208b5f0216566caf02db5bc20eb0f"
-
-[metadata.files]
-duckdb = []
-markdown-it-py = []
-mdurl = []
-pygments = []
-rich = []
-typing-extensions = []
-=======
 name = "safetensors"
 version = "0.6.2"
 description = ""
@@ -1388,5 +1361,4 @@
 [metadata]
 lock-version = "2.0"
 python-versions = "^3.11"
-content-hash = "525790e11e2f580a944377fd9e8b36fba752d4af8b3120267494b2a07f191d2f"
->>>>>>> b1f79018
+content-hash = "525790e11e2f580a944377fd9e8b36fba752d4af8b3120267494b2a07f191d2f"